<!-- eslint-disable vue/no-mutating-props -->
<template lang="html">
    <div id="ocrLocation">
        <FormSection
            :form-collapse="false"
            label="Location"
            Index="occurrence_report"
            :is-show-comment="isShowComment"
            :has_comment_value="has_comment_value"
            :display-comment-section="!is_external"
            @toggleComment="toggleComment($event)"
        >
            <div v-if="!is_external">
                <div v-show="isShowComment">
                    <!-- Assessor Deficiencies and comment box -->
                    <div v-if="deficiencyVisibility" class="row mb-3">
                        <label for="" class="col-sm-4 control-label"
                            >Deficiencies:</label
                        >
                        <div class="col-sm-8">
                            <textarea
                                id="assessor_deficiencies"
                                v-model="occurrence_report_obj.deficiency_data"
                                :disabled="deficiency_readonly"
                                class="form-control"
                                rows="3"
                                placeholder=""
                            />
                        </div>
                    </div>
                    <div v-if="assessorCommentVisibility" class="row mb-3">
                        <label for="" class="col-sm-4 control-label"
                            >Assessor:</label
                        >
                        <div class="col-sm-8">
                            <textarea
                                id="assessor_comment"
                                v-model="occurrence_report_obj.assessor_data"
                                :disabled="assessor_comment_readonly"
                                class="form-control"
                                rows="3"
                                placeholder=""
                            />
                        </div>
                    </div>
                    <!-- --- -->

                    <!-- Assessor Deficiencies and comment box -->
                    <div v-if="referral_comments_boxes.length > 0">
                        <div v-for="ref in referral_comments_boxes" :key="ref">
                            <div v-if="ref.box_view" class="row mb-3">
                                <label for="" class="col-sm-4 control-label"
                                    >{{ ref.label }}:</label
                                >
                                <div class="col-sm-8">
                                    <textarea
                                        v-if="!ref.readonly"
                                        v-model="referral.referral_comment"
                                        :disabled="ref.readonly"
                                        :name="ref.name"
                                        class="form-control"
                                        rows="3"
                                        placeholder=""
                                    />
                                    <textarea
                                        v-else
                                        :disabled="ref.readonly"
                                        :name="ref.name"
                                        :value="ref.value"
                                        class="form-control"
                                        rows=""
                                        placeholder=""
                                    />
                                </div>
                            </div>
                        </div>
                    </div>
                </div>
            </div>
            <!--  -->
            <div class="row mb-3">
                <MapComponent
                    ref="component_map"
                    :key="componentMapKey"
                    class="me-3"
                    :context="occurrence_report_obj"
                    :proposal-ids="[occurrence_report_obj.id]"
                    :is_external="is_external"
                    :point-features-supported="true"
                    :polygon-features-supported="isFauna == false"
                    :drawable="true"
                    :editable="true"
                    level="external"
                    style-by="assessor"
                    :map-info-text="
                        is_internal
                            ? ''
                            : 'Use the <b>draw</b> tool to draw the area of the report on the map.</br>You can <b>save</b> the report and continue at a later time.'
                    "
                    :selectable="true"
                    @validate-feature="validateFeature.bind(this)()"
                    @refreshFromResponse="refreshFromResponse"
                ></MapComponent>
            </div>

            <div v-show="!isCommunity">
                <div class="row mb-3">
                    <label for="" class="col-sm-3 control-label"
                        >Scientific Name:</label
                    >
                    <div :id="select_scientific_name" class="col-sm-9">
                        <select
                            :id="scientific_name_lookup"
                            :ref="scientific_name_lookup"
                            :disabled="isReadOnly"
                            :name="scientific_name_lookup"
                            class="form-control"
                        />
                    </div>
                </div>
                <div class="row mb-3">
                    <label for="" class="col-sm-3 control-label"></label>
                    <div class="col-sm-9">
                        <textarea
                            id="species_display"
                            v-model="species_display"
                            disabled
                            class="form-control"
                            rows="2"
                        />
                    </div>
                </div>
                <div class="row mb-3">
                    <label for="" class="col-sm-3 control-label"
                        >Previous Name:</label
                    >
                    <div class="col-sm-9">
                        <input
                            id="previous_name"
                            v-model="taxon_previous_name"
                            readonly
                            type="text"
                            class="form-control"
                            placeholder=""
                        />
                    </div>
                </div>
            </div>

            <div v-show="isCommunity">
                <div class="row mb-3">
                    <label for="" class="col-sm-3 control-label"
                        >Community Name:</label
                    >
                    <div :id="select_community_name" class="col-sm-9">
                        <select
                            :id="community_name_lookup"
                            :ref="community_name_lookup"
                            :disabled="isReadOnly"
                            :name="community_name_lookup"
                            class="form-control"
                        />
                    </div>
                </div>
                <div class="row mb-3">
                    <label for="" class="col-sm-3 control-label"></label>
                    <div class="col-sm-9">
                        <textarea
                            id="community_display"
                            v-model="community_display"
                            disabled
                            class="form-control"
                            rows="2"
                        />
                    </div>
                </div>
            </div>

            <div class="row mb-3">
                <label for="" class="col-sm-3 control-label"
                    >Observation Date:</label
                >
                <div class="col-sm-9">
                    <input
                        v-model="
                            occurrence_report_obj.location.observation_date
                        "
                        :disabled="isReadOnly"
                        type="datetime-local"
                        class="form-control"
                        name="start_date"
                    />
                </div>
            </div>
            <!-- ------------Observer Detail section -->

            <ObserverDatatable
                ref="observer_datatable"
                :occurrence_report_obj="occurrence_report_obj"
                :is_external="is_external"
                :is-read-only="isReadOnly"
            ></ObserverDatatable>

            <!-- -------------------------------- -->
            <div class="row mb-3">
                <label for="" class="col-sm-3 control-label"
                    >Location Description:</label
                >
                <div class="col-sm-9">
                    <textarea
                        id="loc_description"
                        v-model="
                            occurrence_report_obj.location.location_description
                        "
                        :disabled="isReadOnly"
                        class="form-control"
                        rows="2"
                        placeholder=""
                    />
                </div>
            </div>
            <div class="row mb-3">
                <label for="" class="col-sm-3 control-label"
                    >Boundary Description:</label
                >
                <div class="col-sm-9">
                    <textarea
                        id="boundary_descr"
                        v-model="
                            occurrence_report_obj.location.boundary_description
                        "
                        :disabled="isReadOnly"
                        class="form-control"
                        rows="2"
                        placeholder=""
                    />
                </div>
            </div>
            <div class="row mb-3">
                <label class="col-sm-3 control-label">New Occurrence</label>
                <div class="col-sm-1">
                    <input
                        id="newOccurrenceYes"
                        v-model="occurrence_report_obj.location.new_occurrence"
                        :disabled="isReadOnly"
                        type="radio"
                        value="true"
                    />&nbsp;
                    <label for="newOccurrenceYes">Yes</label>
                </div>
                <div class="col-sm-1">
                    <input
                        id="newOccurrenceNo"
                        v-model="occurrence_report_obj.location.new_occurrence"
                        :disabled="isReadOnly"
                        type="radio"
                        value="false"
                    />&nbsp;
                    <label for="newOccurrenceNo">No</label>
                </div>
            </div>
            <div class="row mb-3">
                <label for="" class="col-sm-3 control-label"
                    >Boundary(m) :</label
                >
                <div class="col-sm-6">
                    <input
                        id="boundary"
                        v-model="occurrence_report_obj.location.boundary"
                        :disabled="isReadOnly"
                        type="number"
                        class="form-control ocr_number"
                        placeholder=""
                        min="0"
                    />
                </div>
            </div>
            <div class="row mb-3">
                <label class="col-sm-3 control-label">Mapped Boundary</label>
                <div class="col-sm-1">
                    <input
                        id="mapBoundaryYes"
                        v-model="occurrence_report_obj.location.mapped_boundary"
                        :disabled="isReadOnly"
                        type="radio"
                        value="true"
                    />&nbsp;
                    <label for="mapBoundaryYes">Yes</label>
                </div>
                <div class="col-sm-1">
                    <input
                        id="mapBoundaryNo"
                        v-model="occurrence_report_obj.location.mapped_boundary"
                        :disabled="isReadOnly"
                        type="radio"
                        value="false"
                    />&nbsp;
                    <label for="mapBoundaryNo">No</label>
                </div>
            </div>
            <div class="row mb-3">
                <label for="" class="col-sm-3 control-label"
                    >Buffer Radius(m) :</label
                >
                <div class="col-sm-6">
                    <input
                        id="buffer_radius"
                        v-model="occurrence_report_obj.location.buffer_radius"
                        :disabled="isReadOnly"
                        type="number"
                        class="form-control ocr_number"
                        placeholder=""
                        min="0"
                    />
                </div>
            </div>
            <div class="row mb-3">
                <label for="" class="col-sm-3 control-label">Datum:</label>
                <div class="col-sm-9">
                    <VueSelect
                        v-model="occurrence_report_obj.location.epsg_code"
                        :options="datum_list"
                        :reduce="(option) => option.id"
                        label="name"
                        :disabled="isReadOnly"
                        @search="searchDatum"
                    >
                    </VueSelect>
                </div>
            </div>
            <div class="row mb-3">
                <label for="" class="col-sm-3 control-label"
                    >Point Coordinate :</label
                >
                <div class="col-sm-2">
                    <input
                        id="point_coord1"
                        :disabled="isReadOnly"
                        type="decimal"
                        class="form-control ocr_number"
                        placeholder=""
                    />
                </div>
                <div class="col-sm-2">
                    <input
                        id="point_coord2"
                        :disabled="isReadOnly"
                        type="decimal"
                        class="form-control ocr_number"
                        placeholder=""
                    />
                </div>
                <!-- <div class="col-sm-3">
                    <button :disabled="isReadOnly" type="button" class="btn btn-primary btn-sm pull-left me-2">
                        Map
                    </button>
                    <button :disabled="isReadOnly" type="button" class="btn btn-primary btn-sm pull-left me-2">
                        View
                    </button>
                </div> -->
            </div>
            <div class="row mb-3">
                <label for="" class="col-sm-3 control-label"
                    >Coordination Source:</label
                >
                <div class="col-sm-9">
                    <select
                        v-model="
                            occurrence_report_obj.location
                                .coordination_source_id
                        "
                        :disabled="isReadOnly"
                        class="form-select"
                    >
                        <option
                            v-for="option in coordination_source_list"
                            :key="option.id"
                            :value="option.id"
                        >
                            {{ option.name }}
                        </option>
                    </select>
                </div>
            </div>
            <div class="row mb-3">
                <label for="" class="col-sm-3 control-label"
                    >Location Accuracy/Certainty:</label
                >
                <div class="col-sm-9">
                    <select
                        v-model="
                            occurrence_report_obj.location.location_accuracy_id
                        "
                        :disabled="isReadOnly"
                        class="form-select"
                    >
                        <option
                            v-for="option in location_accuracy_list"
                            :key="option.id"
                            :value="option.id"
                        >
                            {{ option.name }}
                        </option>
                    </select>
                </div>
            </div>

            <div class="row mb-3">
                <div class="col-sm-12">
                    <!-- <button v-if="!updatingLocationDetails" class="pull-right btn btn-primary" @click.prevent="updateDetails()" :disabled="!can_update()">Update</button> -->
<<<<<<< HEAD
                    <button v-if="!updatingLocationDetails" :disabled="isReadOnly" class="btn btn-primary btn-sm float-end" @click.prevent="updateLocationDetails()">Update</button>
                    <button v-else disabled class="float-end btn btn-primary"><i class="fa fa-spin fa-spinner"></i>&nbsp;Updating</button>
=======
                    <button
                        v-if="!updatingLocationDetails"
                        class="btn btn-primary btn-sm float-end"
                        @click.prevent="updateLocationDetails()"
                    >
                        Update
                    </button>
                    <button v-else disabled class="float-end btn btn-primary">
                        <i class="fa fa-spin fa-spinner"></i>&nbsp;Updating
                    </button>
>>>>>>> 44e273d6
                </div>
            </div>
        </FormSection>
    </div>
</template>

<script>
import { v4 as uuid } from 'uuid';
// import datatable from '@vue-utils/datatable.vue';
import FormSection from '@/components/forms/section_toggle.vue';
import ObserverDatatable from './observer_datatable.vue';
import MapComponent from '../component_map.vue';
import { api_endpoints, helpers } from '@/utils/hooks';
// require("select2/dist/css/select2.min.css");
// require("select2-bootstrap-5-theme/dist/select2-bootstrap-5-theme.min.css")
import { VueSelect } from 'vue-select';

export default {
    name: 'OCRLocation',
    components: {
        FormSection,
        ObserverDatatable,
        MapComponent,
        VueSelect,
    },
    props: {
        occurrence_report_obj: {
            type: Object,
            required: true,
        },
        referral: {
            type: Object,
            required: false,
            default: () => {
                return {};
            },
        },
        is_external: {
            type: Boolean,
            default: false,
        },
        canEditStatus: {
            type: Boolean,
            default: true,
        },
        is_internal: {
            type: Boolean,
            default: false,
        },
    },
    emits: ['refreshFromResponse'],
    data: function () {
        let vm = this;
        return {
            uuid: null,
            scientific_name_lookup:
                'scientific_name_lookup' + vm.occurrence_report_obj.id,
            select_scientific_name:
                'select_scientific_name' + vm.occurrence_report_obj.id,
            community_name_lookup: 'community_name_lookup' + vm._uid,
            select_community_name: 'select_community_name' + vm._uid,
            isShowComment: false,
            //---to show fields related to Fauna
            isFauna:
                vm.occurrence_report_obj.group_type === 'fauna' ? true : false,
            isCommunity:
                vm.occurrence_report_obj.group_type === 'community'
                    ? true
                    : false,
            //----list of values dictionary
            cs_profile_dict: {},
            species_list: [],
            referral_comments_boxes: [],
            // to display the species selected
            species_display: '',
            community_display: '',
            taxon_previous_name: '',
            //---Comment box attributes

            deficiency_readonly:
                !this.is_external &&
                !this.occurrence_report_obj.can_user_edit &&
                this.occurrence_report_obj.assessor_mode.assessor_level ==
                    'assessor' &&
                this.occurrence_report_obj.assessor_mode.has_assessor_mode &&
                !this.occurrence_report_obj.assessor_mode
                    .status_without_assessor
                    ? false
                    : true,
            assessor_comment_readonly:
                !this.is_external &&
                !this.occurrence_report_obj.can_user_edit &&
                this.occurrence_report_obj.assessor_mode.assessor_level ==
                    'assessor' &&
                this.occurrence_report_obj.assessor_mode.has_assessor_mode &&
                !this.occurrence_report_obj.assessor_mode
                    .status_without_assessor
                    ? false
                    : true,

            updatingLocationDetails: false,
            listOfValuesDict: {},
            datum_list: [],
            coordination_source_list: [],
            location_accuracy_list: [],
        };
    },
    computed: {
        deficiencyVisibility: function () {
            return this.occurrence_report_obj.assessor_mode.assessor_box_view;
        },
        assessorCommentVisibility: function () {
            return this.occurrence_report_obj.assessor_mode.assessor_box_view;
        },
        has_comment_value: function () {
            let has_value = false;
            // TODO need to add assessor comment value as well
            for (let i = 0; i < this.referral_comments_boxes.length; i++) {
                if (Object.hasOwn(this.referral_comments_boxes[i], 'value')) {
                    if (
                        this.referral_comments_boxes[i].value != null &&
                        this.referral_comments_boxes[i].value != undefined &&
                        this.referral_comments_boxes[i].value != ''
                    ) {
                        has_value = true;
                    }
                }
            }
            return has_value;
        },
        isReadOnly: function () {
            let action = this.$route.query.action;
            if (
                action === 'edit' &&
                this.occurrence_report_obj &&
                this.occurrence_report_obj.assessor_mode.has_assessor_mode
            ) {
                return false;
            } else {
                return this.occurrence_report_obj.readonly;
            }
        },
        componentMapKey: function () {
            return `component-map-${this.uuid}`;
        },
        csrf_token: function () {
            return helpers.getCookie('csrftoken');
        },
    },
    watch: {},
    created: async function () {
        let vm = this;
        this.uuid = uuid();
        //------fetch list of values according to action
        let action = this.$route.query.action;
        let dict_url =
            action == 'view'
                ? api_endpoints.cs_profile_dict +
                  '?group_type=' +
                  vm.occurrence_report_obj.group_type +
                  '&action=' +
                  action
                : api_endpoints.cs_profile_dict +
                  '?group_type=' +
                  vm.occurrence_report_obj.group_type;
        vm.$http.get(dict_url).then(
            (response) => {
                vm.cs_profile_dict = response.body;
                vm.species_list = vm.cs_profile_dict.species_list;
                this.getSpeciesDisplay();

                vm.community_list = vm.cs_profile_dict.community_list;
                this.getCommunityDisplay();
            },
            (error) => {
                console.log(error);
            }
        );

        //------fetch list of values
        fetch(
            helpers.add_endpoint_join(
                api_endpoints.occurrence_report,
                `/location-list-of-values/?id=${vm.occurrence_report_obj.id}`
            )
        )
            .then((response) => {
                if (!response.ok) {
                    throw new Error('Network response was not ok');
                }
                return response.json();
            })
            .then((data) => {
                vm.listOfValuesDict = Object.assign({}, data);
                vm.datum_list = vm.listOfValuesDict.datum_list;
                vm.coordination_source_list =
                    vm.listOfValuesDict.coordination_source_list;
                vm.coordination_source_list.splice(0, 0, {
                    id: null,
                    name: null,
                });
                vm.location_accuracy_list =
                    vm.listOfValuesDict.location_accuracy_list;
                vm.location_accuracy_list.splice(0, 0, {
                    id: null,
                    name: null,
                });
                if (!vm.is_external) {
                    this.generateReferralCommentBoxes();
                }
            })
            .catch((error) => {
                console.error('Error fetching location values list:', error);
            });
    },
    mounted: function () {
        let vm = this;
        this.$nextTick(() => {
            vm.eventListeners();
            vm.initialiseScientificNameLookup();
            vm.initialiseCommunityNameLookup();
        });
    },
    methods: {
        initialiseScientificNameLookup: function () {
            let vm = this;
            $(vm.$refs[vm.scientific_name_lookup])
                .select2({
                    minimumInputLength: 2,
                    dropdownParent: $('#' + vm.select_scientific_name),
                    theme: 'bootstrap-5',
                    allowClear: true,
                    placeholder: 'Select Scientific Name',
                    ajax: {
                        url: api_endpoints.scientific_name_lookup,
                        dataType: 'json',
                        data: function (params) {
                            var query = {
                                term: params.term,
                                type: 'public',
                                group_type_id:
                                    vm.occurrence_report_obj.group_type_id,
                                cs_species: true,
                                cs_species_status:
                                    vm.occurrence_report_obj.processing_status,
                            };
                            return query;
                        },
                        // results: function (data, page) { // parse the results into the format expected by Select2.
                        //     // since we are using custom formatting functions we do not need to alter remote JSON data
                        //     return {results: data};
                        // },
                    },
                })
                .on('select2:select', function (e) {
                    // eslint-disable-next-line no-unused-vars
                    var selected = $(e.currentTarget);
                    let data = e.params.data.id;
                    vm.occurrence_report_obj.species_id = data;
                    vm.species_display = e.params.data.text;
                    vm.taxon_previous_name = e.params.data.taxon_previous_name;
                })
                .on('select2:unselect', function (e) {
                    // eslint-disable-next-line no-unused-vars
                    var selected = $(e.currentTarget);
                    vm.occurrence_report_obj.species_id = null;
                    vm.species_display = '';
                    vm.taxon_previous_name = '';
                })
                // eslint-disable-next-line no-unused-vars
                .on('select2:open', function (e) {
                    const searchField = $(
                        '[aria-controls="select2-' +
                            vm.scientific_name_lookup +
                            '-results"]'
                    );
                    // move focus to select2 field
                    searchField[0].focus();
                });
        },
        getSpeciesDisplay: function () {
            let vm = this;
            for (let choice of vm.species_list) {
                if (choice.id === vm.occurrence_report_obj.species_id) {
                    const newOption = new Option(
                        choice.name,
                        choice.id,
                        false,
                        true
                    );
                    $('#' + vm.scientific_name_lookup).append(newOption);
                    vm.species_display = choice.name;
                    vm.taxon_previous_name = choice.taxon_previous_name;
                }
            }
        },
        initialiseCommunityNameLookup: function () {
            let vm = this;
            $(vm.$refs[vm.community_name_lookup])
                .select2({
                    minimumInputLength: 2,
                    dropdownParent: $('#' + vm.select_community_name),
                    theme: 'bootstrap-5',
                    allowClear: true,
                    placeholder: 'Select Community Name',
                    ajax: {
                        url: api_endpoints.community_name_lookup,
                        dataType: 'json',
                        data: function (params) {
                            var query = {
                                term: params.term,
                                type: 'public',
                                cs_community: true,
                            };
                            return query;
                        },
                        // results: function (data, page) { // parse the results into the format expected by Select2.
                        //     // since we are using custom formatting functions we do not need to alter remote JSON data
                        //     return {results: data};
                        // },
                    },
                })
                .on('select2:select', function (e) {
                    // eslint-disable-next-line no-unused-vars
                    var selected = $(e.currentTarget);
                    let data = e.params.data.id;
                    vm.occurrence_report_obj.community_id = data;
                    vm.community_display = e.params.data.text;
                })
                .on('select2:unselect', function (e) {
                    // eslint-disable-next-line no-unused-vars
                    var selected = $(e.currentTarget);
                    vm.occurrence_report_obj.community_id = null;
                    vm.community_display = '';
                })
                // eslint-disable-next-line no-unused-vars
                .on('select2:open', function (e) {
                    const searchField = $(
                        '[aria-controls="select2-' +
                            vm.community_name_lookup +
                            '-results"]'
                    );
                    // move focus to select2 field
                    searchField[0].focus();
                });
        },
        getCommunityDisplay: function () {
            for (let choice of this.community_list) {
                if (choice.id === this.occurrence_report_obj.community_id) {
                    const newOption = new Option(
                        choice.name,
                        choice.id,
                        false,
                        true
                    );
                    $('#' + this.community_name_lookup).append(newOption);
                    this.community_display = choice.name;
                }
            }
        },
        generateReferralCommentBoxes: function () {
            var box_visibility =
                this.occurrence_report_obj.assessor_mode.assessor_box_view;
            var assessor_mode =
                this.occurrence_report_obj.assessor_mode.assessor_level;
            if (!this.occurrence_report_obj.can_user_edit) {
                // eslint-disable-next-line no-unused-vars
                let current_referral_present = false;
                $.each(this.occurrence_report_obj.latest_referrals, (i, v) => {
                    var referral_name = `comment-field-Referral-${v.referral_obj.email}`;
                    var referral_visibility =
                        assessor_mode == 'referral' &&
                        this.occurrence_report_obj.assessor_mode
                            .assessor_can_assess &&
                        this.referral.referral == v.referral_obj.id
                            ? false
                            : true;
                    var referral_label = `${v.referral_obj.fullname}`;
                    var referral_comment_val = `${v.referral_comment}`;
                    this.referral_comments_boxes.push({
                        box_view: box_visibility,
                        name: referral_name,
                        label: referral_label,
                        readonly: referral_visibility,
                        value: referral_comment_val,
                    });
                });
            }
        },
        eventListeners: function () {
            // eslint-disable-next-line no-unused-vars
            let vm = this;
        },
        toggleComment: function (updatedShowComment) {
            //this.isShowComment = ! this.isShowComment;
            this.isShowComment = updatedShowComment;
        },
        updateLocationDetails: function () {
            let vm = this;
            vm.updatingLocationDetails = true;

            let payload = { location: vm.occurrence_report_obj.location };
            // species_id added in updateLocationDetails as its not part of Location model but needs to be updated on button click
            payload.species_id = vm.occurrence_report_obj.species_id;
            // community_id added in updateLocationDetails as its not part of Location model but needs to be updated on button click
            payload.community_id = vm.occurrence_report_obj.community_id;

            // When in Entering Conditions status ApplicationForm might not be there
            // adding ocr_geometry from the map_component to payload
            if (vm.$refs.component_map) {
                payload.ocr_geometry = vm.$refs.component_map.getJSONFeatures();
            }

            // const res = await fetch(vm.proposal_form_url, {
            //     body: JSON.stringify(payload),
            //     method: 'POST',
            // });

            vm.$http
                .post(
                    helpers.add_endpoint_json(
                        api_endpoints.occurrence_report,
                        vm.occurrence_report_obj.id + '/update_location_details'
                    ),
                    JSON.stringify(payload),
                    {
                        emulateJSON: true,
                    }
                )
                .then(
                    (response) => {
                        vm.updatingLocationDetails = false;
                        vm.occurrence_report_obj.location = response.body;
                        swal.fire({
                            title: 'Saved',
                            text: 'Location details have been saved',
                            icon: 'success',
                            confirmButtonColor: '#226fbb',
                        });
                        vm.$refs.component_map.forceToRefreshMap();
                    },
                    (error) => {
                        var text = helpers.apiVueResourceError(error);
                        swal.fire({
                            title: 'Error',
                            text:
                                'Location details cannot be saved because of the following error: ' +
                                text,
                            icon: 'error',
                            confirmButtonColor: '#226fbb',
                        });
                        vm.updatingLocationDetails = false;
                    }
                );
        },
        incrementComponentMapKey: function () {
            this.uuid = uuid();
        },
        // eslint-disable-next-line no-unused-vars
        refreshFromResponse: function (data) {
            //this.proposal = Object.assign({}, data);
        },
        searchDatum: function (search, loading) {
            const vm = this;
            if (search.length < 2) {
                loading(false);
                return;
            }

            loading(true);
            fetch(
                helpers.add_endpoint_join(
                    api_endpoints.occurrence_report,
                    `/epsg-code-datums/?search=${search}`
                )
            )
                .then(async (response) => {
                    if (!response.ok) {
                        const text = await response.json();
                        throw new Error(text);
                    } else {
                        return response.json();
                    }
                })
                .then((data) => {
                    console.log('New search data return:', data);
                    vm.datum_list = Object.assign([], data);
                })
                .catch((error) => {
                    console.log(error);
                    swal.fire({
                        title: 'Search',
                        text: error,
                        icon: 'error',
                    });
                })
                .finally(() => {
                    loading(false);
                });
        },
    },
};
</script>

<style lang="css" scoped>
@import 'vue-select/dist/vue-select.css';
/*ul, li {
        zoom:1;
        display: inline;
    }*/
fieldset.scheduler-border {
    border: 1px groove #ddd !important;
    padding: 0 1.4em 1.4em 1.4em !important;
    margin: 0 0 1.5em 0 !important;
    -webkit-box-shadow: 0px 0px 0px 0px #000;
    box-shadow: 0px 0px 0px 0px #000;
}
legend.scheduler-border {
    width: inherit; /* Or auto */
    padding: 0 10px; /* To give a bit of padding on the left and right */
    border-bottom: none;
}
input[type='text'],
select {
    width: 100%;
    padding: 0.375rem 2.25rem 0.375rem 0.75rem;
}
input[type='number'] {
    width: 50%;
}
input.ocr_number {
    width: 20%;
}
</style><|MERGE_RESOLUTION|>--- conflicted
+++ resolved
@@ -408,10 +408,6 @@
             <div class="row mb-3">
                 <div class="col-sm-12">
                     <!-- <button v-if="!updatingLocationDetails" class="pull-right btn btn-primary" @click.prevent="updateDetails()" :disabled="!can_update()">Update</button> -->
-<<<<<<< HEAD
-                    <button v-if="!updatingLocationDetails" :disabled="isReadOnly" class="btn btn-primary btn-sm float-end" @click.prevent="updateLocationDetails()">Update</button>
-                    <button v-else disabled class="float-end btn btn-primary"><i class="fa fa-spin fa-spinner"></i>&nbsp;Updating</button>
-=======
                     <button
                         v-if="!updatingLocationDetails"
                         class="btn btn-primary btn-sm float-end"
@@ -422,7 +418,6 @@
                     <button v-else disabled class="float-end btn btn-primary">
                         <i class="fa fa-spin fa-spinner"></i>&nbsp;Updating
                     </button>
->>>>>>> 44e273d6
                 </div>
             </div>
         </FormSection>
