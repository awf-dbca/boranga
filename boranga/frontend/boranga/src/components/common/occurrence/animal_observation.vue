--- conflicted
+++ resolved
@@ -350,11 +350,8 @@
             animal_health_list: [],
             updatingAnimalOnservationDetails: false,
             total_seen: 0,
-<<<<<<< HEAD
             listOfAnimalValuesDict: {},
-=======
             not_counted: false,
->>>>>>> 2f41459c
         }
     },
     components: {
