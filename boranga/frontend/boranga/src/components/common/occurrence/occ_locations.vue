<template lang="html">
    <div id="occLocations">
        <FormSection
            :form-collapse="false"
            label="Location"
            Index="occurrence_location"
        >
            <div class="row mb-3">
                <MapComponent
                    ref="component_map"
                    :key="componentMapKey"
                    class="me-3"
                    :context="occurrence_obj"
                    :is_external="false"
                    :point-features-supported="true"
                    :polygon-features-supported="true"
                    :drawable="true"
                    :editable="true"
                    :file-upload-disabled="true"
                    level="internal"
                    style-by="model"
                    :map-info-text="
                        isInternal ? '' : 'Some text to explain the map and its use.'
                    "
                    :selectable="true"
                    :coordinate-reference-systems="coordinateReferenceSystems"
                    :spatial-operations-allowed="['__all__']"
                    :tile-layer-api-url="tileLayerApiUrl"
                    :query-layer-definition="{
                        name: 'query_layer',
                        title: 'Occurrence Reports',
                        default: false,
                        can_edit: true,
                        api_url: ocrApiUrl,
                        ids: occurrenceReportIds,
                    }"
                    :additional-layers-definitions="[
                        {
                            name: 'processed_layer',
                            title: 'Occurrence',
                            default: true,
                            processed: true,
                            can_edit: true,
                            api_url: occApiUrl,
                            ids: [occurrence_obj.id],
                        },
                    ]"
                    @crs-select-search="searchForCRS"
                ></MapComponent>
            </div>
            <!-- @refreshFromResponse="refreshFromResponse" -->
            <!-- @validate-feature="validateFeature.bind(this)()" -->

            <div class="row mb-3">
                <label for="" class="col-sm-3 control-label">Region:</label>
                <div class="col-sm-9">
                    <select :disabled="isReadOnly" class="form-select" @change="filterDistrict($event)"
                        v-model="occurrence_obj.location.region_id">
                        <option v-for="option in region_list" :value="option.id" v-bind:key="option.id">
                            {{ option.name }}
                        </option>
                    </select>
                </div>
            </div>
            <div class="row mb-3">
                <label for="" class="col-sm-3 control-label">District:</label>
                <div class="col-sm-9">
                    <select :disabled="isReadOnly" class="form-select"
                        v-model="occurrence_obj.location.district_id">
                        <option v-for="option in filtered_district_list" :value="option.id" v-bind:key="option.id">
                            {{ option.name }}
                        </option>
                    </select>
                </div>
            </div>
            <div class="row mb-3">
                <label for="" class="col-sm-3 control-label"
                    >Locality:</label
                >
                <div class="col-sm-9">
                    <textarea
                        id="locality"
                        v-model="
                            occurrence_obj.location.locality
                        "
                        :disabled="isReadOnly"
                        class="form-control"
                        rows="1"
                        placeholder=""
                    />
                </div>
            </div>

            <!-- -------------------------------- -->
            <div class="row mb-3">
                <label for="" class="col-sm-3 control-label"
                    >Location Description:</label
                >
                <div class="col-sm-9">
                    <textarea
                        id="loc_description"
                        v-model="
                            occurrence_obj.location.location_description
                        "
                        :disabled="isReadOnly"
                        class="form-control"
                        rows="2"
                        placeholder=""
                    />
                </div>
            </div>
            <div class="row mb-3">
                <label for="" class="col-sm-3 control-label"
                    >Boundary Description:</label
                >
                <div class="col-sm-9">
                    <textarea
                        id="boundary_descr"
                        v-model="
                            occurrence_obj.location.boundary_description
                        "
                        :disabled="isReadOnly"
                        class="form-control"
                        rows="2"
                        placeholder=""
                    />
                </div>
            </div>

            <div class="row mb-3">
                <label for="" class="col-sm-3 control-label">Map Data Type</label>
                <div class="col-sm-6">
                    <label class="me-2">Boundary</label><input disabled type="radio" :checked="occurrence_obj.location.has_boundary" class="form-check-input me-2">
                    <label class="me-2">Point/s</label><input disabled type="radio" :checked="occurrence_obj.location.has_points" class="form-check-input me-2">
                </div>
            </div>
        
            <div class="row mb-3">
                <label for="" class="col-sm-3 control-label"
                    >Coordination Source:</label
                >
                <div class="col-sm-9">
                    <select
                        v-model="
                            occurrence_obj.location
                                .coordination_source_id
                        "
                        :disabled="isReadOnly"
                        class="form-select"
                    >
                        <option
                            v-for="option in coordination_source_list"
                            :key="option.id"
                            :value="option.id"
                        >
                            {{ option.name }}
                        </option>
                    </select>
                </div>
            </div>

            <!--<div class="row mb-3">
                <label for="" class="col-sm-3 control-label"
                    >Boundary(m) :</label
                >
                <div class="col-sm-6">
                    <input
                        id="boundary"
                        v-model="occurrence_obj.location.boundary"
                        :disabled="isReadOnly"
                        type="number"
                        class="form-control ocr_number"
                        placeholder=""
                        min="0"
                    />
                </div>
            </div>
            <div class="row mb-3">
                <label for="" class="col-sm-3 control-label"
                    >Buffer Radius(m) :</label
                >
                <div class="col-sm-6">
                    <input
                        id="buffer_radius"
                        v-model="occurrence_obj.location.buffer_radius"
                        :disabled="isReadOnly"
                        type="number"
                        class="form-control ocr_number"
                        placeholder=""
                        min="0"
                    />
                </div>
            </div>-->
            <div class="row mb-3">
                <label for="" class="col-sm-3 control-label"
                    >Location Accuracy:</label
                >
                <div class="col-sm-9">
                    <select
                        v-model="
                            occurrence_obj.location.location_accuracy_id
                        "
                        :disabled="isReadOnly"
                        class="form-select"
                    >
                        <option
                            v-for="option in location_accuracy_list"
                            :key="option.id"
                            :value="option.id"
                        >
                            {{ option.name }}
                        </option>
                    </select>
                </div>
            </div>
            <div class="row mb-3">
                <div class="col-sm-12">
                    <span v-if="occurrence_obj.location.copied_ocr" class="float-end"><b>Sourced from {{occurrence_obj.location.copied_ocr}}</b></span>
                </div>
            </div>
            <div class="row mb-3">
                <div class="col-sm-12">
                    <!-- <button v-if="!updatingLocationDetails" class="pull-right btn btn-primary" @click.prevent="updateDetails()" :disabled="!can_update()">Update</button> -->
                    <button
                        v-if="!updatingLocationDetails"
                        class="btn btn-primary btn-sm float-end"
                        @click.prevent="updateLocationDetails()"
                        :disabled="isReadOnly"
                    >
                        Update
                    </button>
                    <button v-else disabled class="float-end btn btn-primary">
                        <i class="fa fa-spin fa-spinner"></i>&nbsp;Updating
                    </button>
                </div>
            </div>
<<<<<<< HEAD

            <RelatedReports 
                    :isReadOnly="isReadOnly"
                    :occurrence_obj=occurrence_obj
                    :section_type="'location'"
                    @copyUpdate="copyUpdate"
                />

=======
            <!-- Putting the occurrence tenure dt here for now -->
            <OccurrenceTenureDatatable
                v-if="occurrence_obj"
                :occurrence-id="occurrence_obj.id"
            ></OccurrenceTenureDatatable>
>>>>>>> f4ac992a
        </FormSection>
    </div>
</template>

<script>
import Vue from 'vue';
import { v4 as uuid } from 'uuid';
import FormSection from '@/components/forms/section_toggle.vue';
import { api_endpoints, helpers } from '@/utils/hooks';
import MapComponent from '../component_map.vue';
import { VueSelect } from 'vue-select';
<<<<<<< HEAD
import RelatedReports from '@/components/common/occurrence/occ_related_ocr_table.vue'
=======
import OccurrenceTenureDatatable from '@/components/internal/occurrence/occurrence_tenure_datatable.vue';
>>>>>>> f4ac992a

export default {
    name: 'OCClocations',
    components: {
        MapComponent,
        FormSection,
        VueSelect,
<<<<<<< HEAD
        RelatedReports,
=======
        OccurrenceTenureDatatable,
>>>>>>> f4ac992a
    },
    props: {
        occurrence_obj: {
            type: Object,
            required: true,
        },
        isExternal: {
            type: Boolean,
            default: false,
        },
        isInternal: {
            type: Boolean,
            default: true,
        },
        canEditStatus: {
            type: Boolean,
            default: true,
        },
        referral: {
            type: Object,
            required: false,
            default: () => null,
        },
    },
    emits: [],
    data() {
        return {
            uuid: uuid(),
            crs: [],
            region_list: [],
            district_list: [],
            filtered_district_list: [],
            updatingLocationDetails: false,
            listOfValuesDict: {},
            datum_list: [],
            coordination_source_list: [],
            location_accuracy_list: [],
        };
    },
    computed: {
        componentMapKey: function () {
            return `component-map-${this.uuid}`;
        },
        coordinateReferenceSystems: function () {
            return this.crs;
        },
        occurrenceReportIds: function () {
            return this.occurrence_obj.occurrence_reports.map(
                (report) => report.id
            );
        },
        tileLayerApiUrl: function () {
            return api_endpoints.tile_layer;
        },
        ocrApiUrl: function () {
            return api_endpoints.occurrence_report + '/list_for_map/';
        },
        occApiUrl: function () {
            return api_endpoints.occurrence + 'list_for_map/';
        },
        isReadOnly: function(){
            //override for split reports
            if(this.is_readonly){
                return this.is_readonly;
            }
            return this.occurrence_obj.readonly
        },
        csrf_token: function () {
            return helpers.getCookie('csrftoken');
        },
    },
    created: async function () {
        let vm = this;
        this.uuid = uuid();
        let action = this.$route.query.action;

        fetch(
            helpers.add_endpoint_join(
                api_endpoints.occurrence,
                `/location-list-of-values/?id=${vm.occurrence_obj.id}`
            )
        )
        .then((response) => {
            if (!response.ok) {
                throw new Error('Network response was not ok');
            }
            return response.json();
        })
        .then((data) => {
            vm.listOfValuesDict = Object.assign({}, data);
            vm.datum_list = vm.listOfValuesDict.datum_list;
            vm.coordination_source_list =
                vm.listOfValuesDict.coordination_source_list;
            vm.coordination_source_list.splice(0, 0, {
                id: null,
                name: null,
            });
            vm.location_accuracy_list =
                vm.listOfValuesDict.location_accuracy_list;
            vm.location_accuracy_list.splice(0, 0, {
                id: null,
                name: null,
            });
        })
        .catch((error) => {
            console.error('Error fetching location values list:', error);
        });

        const response = await Vue.http.get('/api/region_district_filter_dict/');
        vm.filterRegionDistrict = response.body;
        vm.region_list = vm.filterRegionDistrict.region_list;
        vm.district_list = vm.filterRegionDistrict.district_list;
        vm.region_list.splice(0, 0,
            {
                id: null,
                name: null,
            });
        this.filterDistrict();

        fetch(
            helpers.add_endpoint_join(
                api_endpoints.occurrence,
                `/available-occurrence-reports-crs/?id=${this.occurrence_obj.id}`
            )
        )
        .then((response) => {
            if (!response.ok) {
                throw new Error('Network response was not ok');
            }
            return response.json();
        })
        .then((data) => {
            this.crs = data.crs;
        })
        .catch((error) => {
            console.error(
                'Error fetching available ocr crs values list:',
                error
            );
        });
    },
    methods: {
        filterDistrict: function (event) {
            this.$nextTick(() => {
                if (event) {
                    this.occurrence_obj.location.district_id = null; //-----to remove the previous selection
                }
                this.filtered_district_list = [];
                this.filtered_district_list = [{
                    id: null,
                    name: "",
                    region_id: null,
                }];
                //---filter districts as per region selected
                for (let choice of this.district_list) {
                    if (choice.region_id === this.occurrence_obj.location.region_id) {
                        this.filtered_district_list.push(choice);
                    }
                }
            });
        },
        copyUpdate: function(object,section) {
                let vm = this;
                vm.occurrence_obj[section] = object[section];
            },
        updateLocationDetails: function () {
            let vm = this;
            vm.updatingLocationDetails = true;

            let payload = { location: vm.occurrence_obj.location };
            // species_id added in updateLocationDetails as its not part of Location model but needs to be updated on button click
            payload.species_id = vm.occurrence_obj.species_id;
            // community_id added in updateLocationDetails as its not part of Location model but needs to be updated on button click
            payload.community_id = vm.occurrence_obj.community_id;

            // When in Entering Conditions status ApplicationForm might not be there
            // adding occ_geometry from the map_component to payload
            if (vm.$refs.component_map) {
                payload.occ_geometry = vm.$refs.component_map.getJSONFeatures();
            }

            // const res = await fetch(vm.proposal_form_url, {
            //     body: JSON.stringify(payload),
            //     method: 'POST',
            // });

            vm.$http
            .post(
                helpers.add_endpoint_json(
                    api_endpoints.occurrence,
                    vm.occurrence_obj.id + '/update_location_details'
                ),
                JSON.stringify(payload),
                {
                    emulateJSON: true,
                }
            )
            .then(
                (response) => {
                    vm.updatingLocationDetails = false;
                    vm.occurrence_obj.location = response.body;
                    swal.fire({
                        title: 'Saved',
                        text: 'Location details have been saved',
                        icon: 'success',
                        confirmButtonColor: '#226fbb',
                    }).then((result) => {
                        if (vm.occurrence_obj.processing_status == "Unlocked") {
                            vm.$router.go();
                        }
                    });
                    vm.incrementComponentMapKey();
                },
                (error) => {
                    var text = helpers.apiVueResourceError(error);
                    swal.fire({
                        title: 'Error',
                        text:
                            'Location details cannot be saved because of the following error: ' +
                            text,
                        icon: 'error',
                        confirmButtonColor: '#226fbb',
                    });
                    vm.updatingLocationDetails = false;
                }
            );
        },
        incrementComponentMapKey: function () {
            this.uuid = uuid();
        },
        searchForCRS: function (search, loading) {
            const vm = this;
            if (search.length < 2) {
                loading(false);
                return;
            }

            loading(true);
            fetch(
                helpers.add_endpoint_join(
                    api_endpoints.occurrence_report,
                    `/epsg-code-datums/?search=${search}`
                )
            )
                .then(async (response) => {
                    if (!response.ok) {
                        const text = await response.json();
                        throw new Error(text);
                    } else {
                        return response.json();
                    }
                })
                .then((data) => {
                    console.log('New search data return:', data);
                    // Append to existing list of crs rather than overwrite and potentially lose prior search results which might create issues when setting a pre-selected value
                    const crs_ids = vm.crs.map((crs) => crs.id);
                    data.forEach((crs) => {
                        if (!crs_ids.includes(crs.id)) {
                            vm.crs.push(crs);
                        }
                    });
                })
                .catch((error) => {
                    console.log(error);
                    swal.fire({
                        title: 'Search',
                        text: error,
                        icon: 'error',
                    });
                })
                .finally(() => {
                    loading(false);
                });
        },
    },
};
</script>

<style lang="css" scoped></style><|MERGE_RESOLUTION|>--- conflicted
+++ resolved
@@ -234,8 +234,11 @@
                     </button>
                 </div>
             </div>
-<<<<<<< HEAD
-
+            <!-- Putting the occurrence tenure dt here for now -->
+            <OccurrenceTenureDatatable
+                v-if="occurrence_obj"
+                :occurrence-id="occurrence_obj.id"
+            ></OccurrenceTenureDatatable>
             <RelatedReports 
                     :isReadOnly="isReadOnly"
                     :occurrence_obj=occurrence_obj
@@ -243,13 +246,6 @@
                     @copyUpdate="copyUpdate"
                 />
 
-=======
-            <!-- Putting the occurrence tenure dt here for now -->
-            <OccurrenceTenureDatatable
-                v-if="occurrence_obj"
-                :occurrence-id="occurrence_obj.id"
-            ></OccurrenceTenureDatatable>
->>>>>>> f4ac992a
         </FormSection>
     </div>
 </template>
@@ -261,11 +257,8 @@
 import { api_endpoints, helpers } from '@/utils/hooks';
 import MapComponent from '../component_map.vue';
 import { VueSelect } from 'vue-select';
-<<<<<<< HEAD
+import OccurrenceTenureDatatable from '@/components/internal/occurrence/occurrence_tenure_datatable.vue';
 import RelatedReports from '@/components/common/occurrence/occ_related_ocr_table.vue'
-=======
-import OccurrenceTenureDatatable from '@/components/internal/occurrence/occurrence_tenure_datatable.vue';
->>>>>>> f4ac992a
 
 export default {
     name: 'OCClocations',
@@ -273,11 +266,8 @@
         MapComponent,
         FormSection,
         VueSelect,
-<<<<<<< HEAD
+        OccurrenceTenureDatatable,
         RelatedReports,
-=======
-        OccurrenceTenureDatatable,
->>>>>>> f4ac992a
     },
     props: {
         occurrence_obj: {
