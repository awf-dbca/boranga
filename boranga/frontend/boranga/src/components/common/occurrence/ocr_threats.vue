--- conflicted
+++ resolved
@@ -243,9 +243,22 @@
         ConservationThreatHistory,
     },
     computed: {
-        isReadOnly: function () {
-            return this.occurrence_report_obj.readonly
-        },
+        isReadOnly: function(){
+                // this prop (is_readonly = true) is only send from split/combine species form to make the original species readonly
+                if(this.is_readonly){
+                    return  this.is_readonly;
+                }
+                let action = this.$route.query.action;
+                console.log(action)
+                console.log(this.occurrence_report_obj.assessor_mode.has_assessor_mode);
+                //otherwise, check the action and check the obj
+                if(action === "edit" && this.occurrence_report_obj && this.occurrence_report_obj.assessor_mode.has_assessor_mode){
+                    return false;
+                }
+                else{
+                    return true;
+                }
+            },
     },
     methods: {
         newThreat: function () {
@@ -267,24 +280,6 @@
             this.$refs.threat_detail.threat_action = 'add';
             this.$refs.threat_detail.isModalOpen = true;
         },
-<<<<<<< HEAD
-        computed: {
-            isReadOnly: function(){
-                // this prop (is_readonly = true) is only send from split/combine species form to make the original species readonly
-                if(this.is_readonly){
-                    return  this.is_readonly;
-                }
-                let action = this.$route.query.action;
-                console.log(action)
-                console.log(this.occurrence_report_obj.assessor_mode.has_assessor_mode);
-                //otherwise, check the action and check the obj
-                if(action === "edit" && this.occurrence_report_obj && this.occurrence_report_obj.assessor_mode.has_assessor_mode){
-                    return false;
-                }
-                else{
-                    return true;
-                }
-=======
         editThreat: function (id) {
             let vm = this;
             this.$refs.threat_detail.threat_id = id;
@@ -292,7 +287,6 @@
             Vue.http.get(helpers.add_endpoint_json(api_endpoints.ocr_threat, id)).then((response) => {
                 this.$refs.threat_detail.threatObj = response.body;
                 this.$refs.threat_detail.threatObj.date_observed = response.body.date_observed != null && response.body.date_observed != undefined ? moment(response.body.date_observed).format('yyyy-MM-DD') : '';
->>>>>>> 6c14f42e
             },
                 err => {
                     console.log(err);
