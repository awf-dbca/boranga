<template id="species_fauna_dashboard">
    <div>
        <CollapsibleFilters component_title="Filters" ref="collapsible_filters" @created="collapsible_component_mounted" class="mb-2">
            <div class="row">
                <div class="col-md-3">
                    <div class="form-group">
                        <label for="scientific_name_lookup">Scientific Name:</label>
                        <select
                            id="scientific_name_lookup"
                            name="scientific_name_lookup"
                            ref="scientific_name_lookup"
                            class="form-control" />
                    </div>
                </div>
                <div class="col-md-3">
                    <div class="form-group">
                        <label for="common_name_lookup">Common Name:</label>
                        <select
                            id="common_name_lookup"
                            name="common_name_lookup"
                            ref="common_name_lookup"
                            class="form-control" />
                    </div>
                </div>
                <div class="col-md-3">
                    <div class="form-group">
                        <label for="phylo_group_lookup">Phylo Group:</label>
                        <select
                            id="phylo_group_lookup"
                            name="phylo_group_lookup"
                            ref="phylo_group_lookup"
                            class="form-control" />
                    </div>
                </div>
                <div class="col-md-3">
                    <div class="form-group">
                        <!-- <label for="">Family:</label>
                        <select class="form-select" v-model="filterFaunaFamily">
                            <option value="all">All</option>
                            <option v-for="option in family_list" :value="option.id">{{option.name}}</option>
                        </select> -->
                        <label for="family_lookup">Family:</label>
                        <select
                            id="family_lookup"
                            name="family_lookup"
                            ref="family_lookup"
                            class="form-control" />
                    </div>
                </div>
                <div class="col-md-3">
                    <div class="form-group">
                        <!-- <label for="">Genera:</label>
                        <select class="form-select" v-model="filterFaunaGenus">
                            <option value="all">All</option>
                            <option v-for="option in genus_list" :value="option.id">{{option.name}}</option>
                        </select> -->
                        <label for="genera_lookup">Genera:</label>
                        <select
                            id="genera_lookup"
                            name="genera_lookup"
                            ref="genera_lookup"
                            class="form-control" />
                    </div>
                </div>
                <div class="col-md-3">
                    <div class="form-group">
                        <label for="">Name Status:</label>
                        <select class="form-select" v-model="filterFaunaNameStatus">
                            <option value="all">All</option>
                            <option value="True">Current</option>
                            <option value="False">Non Current</option>
                        </select>
                    </div>
                </div>
                <div class="col-md-3">
                    <div class="form-group">
                        <label for="">Status:</label>
                        <select class="form-select" v-model="filterFaunaApplicationStatus">
                            <option value="all">All</option>
                            <option v-for="status in species_status" :value="status.value">{{ status.name }}</option>
                        </select>
                    </div>
                </div>
                <div class="col-md-3">
                    <div class="form-group">
                        <label for="">Region:</label>
                        <select class="form-select" v-model="filterFaunaRegion"
                        @change="filterDistrict($event)">
                            <option value="all">All</option>
                            <option v-for="region in region_list" :value="region.id"  v-bind:key="region.id">{{region.name}}</option>
                        </select>
                    </div>
                </div>
                <div class="col-md-3">
                    <div class="form-group">
                        <label for="">District:</label>
                        <select class="form-select" v-model="filterFaunaDistrict">
                            <option value="all">All</option>
                            <option v-for="district in filtered_district_list" :value="district.id">{{district.name}}</option>
                        </select>
                    </div>
                </div>
            </div>
        </CollapsibleFilters>

        <div v-if="newFaunaVisibility" class="col-md-12">
            <div class="text-end">
                <button type="button" class="btn btn-primary mb-2 " @click.prevent="createFauna"><i class="fa-solid fa-circle-plus"></i> New Fauna </button>
            </div>
        </div>

        <div class="row">
            <div class="col-lg-12">
                <datatable
                        ref="fauna_datatable"
                        :id="datatable_fauna_id"
                        :dtOptions="datatable_options"
                        :dtHeaders="datatable_headers"
                />
            </div>
        </div>
        <div v-if="speciesHistoryId">
            <SpeciesHistory
                ref="species_history"
                :key="speciesHistoryId"
                :species-id="speciesHistoryId"
            />
        </div>
    </div>
</template>
<script>
import "babel-polyfill"
import datatable from '@/utils/vue/datatable.vue'
import CollapsibleFilters from '@/components/forms/collapsible_component.vue'
import FormSection from '@/components/forms/section_toggle.vue'
import SpeciesHistory from '../internal/species_communities/species_history.vue';
import Vue from 'vue'
import {
    api_endpoints,
    constants,
    helpers
}from '@/utils/hooks'
export default {
    name: 'SpeciesFaunaTable',
    props: {
        level:{
            type: String,
            required: true,
            validator:function(val) {
                let options = ['internal','referral','external'];
                return options.indexOf(val) != -1 ? true: false;
            }
        },
        group_type_name:{
            type: String,
            required: true
        },
        group_type_id:{
            type: Number,
            required: true,
            default: 0
        },
        url:{
            type: String,
            required: true
        },
        profile:{
            type: Object,
            default: null
        },
        filterFaunaScientificName_cache: {
            type: String,
            required: false,
            default: 'filterFaunaScientificName',
        },
        filterFaunaCommonName_cache: {
            type: String,
            required: false,
            default: 'filterFaunaCommonName',
        },
        filterFaunaPhylogeneticGroup_cache: {
            type: String,
            required: false,
            default: 'filterFaunaPhylogeneticGroup',
        },
        filterFaunaFamily_cache: {
            type: String,
            required: false,
            default: 'filterFaunaFamily',
        },
        filterFaunaGenus_cache: {
            type: String,
            required: false,
            default: 'filterFaunaGenus',
        },
        filterFaunaNameStatus_cache: {
            type: String,
            required: false,
            default: 'filterFaunaNameStatus',
        },
        filterFaunaConservationList_cache: {
            type: String,
            required: false,
            default: 'filterFaunaConservationList',
        },
        filterFaunaConservationCategory_cache: {
            type: String,
            required: false,
            default: 'filterFaunaConservationCategory',
        },
        filterFaunaApplicationStatus_cache: {
            type: String,
            required: false,
            default: 'filterFaunaApplicationStatus',
        },
        filterFaunaRegion_cache: {
            type: String,
            required: false,
            default: 'filterFaunaRegion',
        },
        filterFaunaDistrict_cache: {
            type: String,
            required: false,
            default: 'filterFaunaDistrict',
        },
    },
    data() {
        let vm = this;
        return {
            uuid:0,
            speciesHistoryId: null,
            datatable_fauna_id: 'species_fauna-datatable-'+vm._uid,

            //Profile to check if user has access to process Proposal
            is_payment_admin: false,

            // selected values for filtering
            filterFaunaScientificName: sessionStorage.getItem(this.filterFaunaScientificName_cache) ?
                                        sessionStorage.getItem(this.filterFaunaScientificName_cache) : 'all',

            filterFaunaCommonName: sessionStorage.getItem(this.filterFaunaCommonName_cache) ?
                                    sessionStorage.getItem(this.filterFaunaCommonName_cache) : 'all',

            filterFaunaPhylogeneticGroup: sessionStorage.getItem(this.filterFaunaPhylogeneticGroup_cache) ?
                                            sessionStorage.getItem(this.filterFaunaPhylogeneticGroup_cache) : 'all',

            filterFaunaFamily: sessionStorage.getItem(this.filterFaunaFamily_cache) ?
                                sessionStorage.getItem(this.filterFaunaFamily_cache) : 'all',

            filterFaunaGenus: sessionStorage.getItem(this.filterFaunaGenus_cache) ?
                                sessionStorage.getItem(this.filterFaunaGenus_cache) : 'all',

            filterFaunaNameStatus: sessionStorage.getItem(this.filterFaunaNameStatus_cache) ?
                    sessionStorage.getItem(this.filterFaunaNameStatus_cache) : 'all',

            filterFaunaConservationList: sessionStorage.getItem(this.filterFaunaConservationList_cache) ?
                                    sessionStorage.getItem(this.filterFaunaConservationList_cache) : 'all',

            filterFaunaConservationCategory: sessionStorage.getItem(this.filterFaunaConservationCategory_cache) ?
                                    sessionStorage.getItem(this.filterFaunaConservationCategory_cache) : 'all',

            filterFaunaApplicationStatus: sessionStorage.getItem(this.filterFaunaApplicationStatus_cache) ?
                                    sessionStorage.getItem(this.filterFaunaApplicationStatus_cache) : 'all',

            filterFaunaRegion: sessionStorage.getItem(this.filterFaunaRegion_cache) ?
                                sessionStorage.getItem(this.filterFaunaRegion_cache) : 'all',

            filterFaunaDistrict: sessionStorage.getItem(this.filterFaunaDistrict_cache) ?
                                    sessionStorage.getItem(this.filterFaunaDistrict_cache) : 'all',


            //Filter list for scientific name and common name
            filterListsSpecies: {},
            common_name_list: [],
            scientific_name_list: [],
            family_list: [],
            genus_list: [],
            phylogenetic_group_list: [],
            conservation_list_dict: [],
            filterRegionDistrict: {},
            region_list: [],
            district_list: [],
            filtered_district_list: [],

            // filtering options
            external_status:[
                {value: 'draft', name: 'Draft'},
                {value: 'with_assessor', name: 'Under Review'},
                {value: 'approved', name: 'Approved'},
                {value: 'declined', name: 'Declined'},
                {value: 'discarded', name: 'Discarded'},
                {value: 'awaiting_payment', name: 'Awaiting Payment'},
            ],
            internal_status:[
                {value: 'draft', name: 'Draft'},
                {value: 'active', name: 'Active'},
                {value: 'historical', name: 'Historical'},
            ],

            species_status: [],

        }
    },
    components:{
        datatable,
        CollapsibleFilters,
        FormSection,
        SpeciesHistory,
    },
    watch:{
        filterFaunaScientificName: function(){
            let vm = this;
            vm.$refs.fauna_datatable.vmDataTable.ajax.reload(helpers.enablePopovers,false); // This calls ajax() backend call.
            sessionStorage.setItem(vm.filterFaunaScientificName_cache, vm.filterFaunaScientificName);
        },
        filterFaunaCommonName: function() {
            let vm = this;
            vm.$refs.fauna_datatable.vmDataTable.ajax.reload(helpers.enablePopovers,false); // This calls ajax() backend call.
            sessionStorage.setItem(vm.filterFaunaCommonName_cache, vm.filterFaunaCommonName);
        },
        filterFaunaPhylogeneticGroup: function() {
            let vm = this;
            vm.$refs.fauna_datatable.vmDataTable.ajax.reload(helpers.enablePopovers,false); // This calls ajax() backend call.
            sessionStorage.setItem(vm.filterFaunaPhylogeneticGroup_cache, vm.filterFaunaPhylogeneticGroup);
        },
        filterFaunaFamily: function() {
            let vm = this;
            vm.$refs.fauna_datatable.vmDataTable.ajax.reload(helpers.enablePopovers,false); // This calls ajax() backend call.
            sessionStorage.setItem(vm.filterFaunaFamily_cache, vm.filterFaunaFamily);
        },
        filterFaunaGenus: function() {
            let vm = this;
            vm.$refs.fauna_datatable.vmDataTable.ajax.reload(helpers.enablePopovers,false); // This calls ajax() backend call.
            sessionStorage.setItem(vm.filterFaunaGenus_cache, vm.filterFaunaGenus);
        },
        filterFaunaNameStatus: function() {
            let vm = this;
            vm.$refs.fauna_datatable.vmDataTable.ajax.reload(helpers.enablePopovers,false); // This calls ajax() backend call.
            sessionStorage.setItem(vm.filterFaunaNameStatus_cache, vm.filterFaunaNameStatus);
        },
        filterFaunaConservationList: function() {
            let vm = this;
            vm.$refs.fauna_datatable.vmDataTable.ajax.reload(helpers.enablePopovers,false); // This calls ajax() backend call.
            sessionStorage.setItem(vm.filterFaunaConservationList_cache, vm.filterFaunaConservationList);
        },
        filterFaunaConservationCategory: function() {
            let vm = this;
            vm.$refs.fauna_datatable.vmDataTable.ajax.reload(helpers.enablePopovers,false); // This calls ajax() backend call.
            sessionStorage.setItem(vm.filterFaunaConservationCategory_cache, vm.filterFaunaConservationCategory);
        },
        filterFaunaApplicationStatus: function() {
            let vm = this;
            vm.$refs.fauna_datatable.vmDataTable.ajax.reload(helpers.enablePopovers,false); // This calls ajax() backend call.
            sessionStorage.setItem(vm.filterFaunaApplicationStatus_cache, vm.filterFaunaApplicationStatus);
        },
        filterFaunaRegion: function(){
            let vm = this;
            vm.$refs.fauna_datatable.vmDataTable.ajax.reload(helpers.enablePopovers,false); // This calls ajax() backend call.
            sessionStorage.setItem(vm.filterFaunaRegion_cache, vm.filterFaunaRegion);
        },
        filterFaunaDistrict: function(){
            let vm = this;
            vm.$refs.fauna_datatable.vmDataTable.ajax.reload(helpers.enablePopovers,false); // This calls ajax() backend call.
            sessionStorage.setItem(vm.filterFaunaDistrict_cache, vm.filterFaunaDistrict);
        },
        filterApplied: function(){
            if (this.$refs.collapsible_filters){
                // Collapsible component exists
                this.$refs.collapsible_filters.show_warning_icon(this.filterApplied)
            }
        },
    },
    computed: {
        filterApplied: function(){
            if(this.filterFaunaScientificName === 'all' &&
                this.filterFaunaCommonName === 'all' &&
                this.filterFaunaPhylogeneticGroup === 'all' &&
                this.filterFaunaConservationList === 'all' &&
                this.filterFaunaConservationCategory === 'all' &&
                this.filterFaunaFamily === 'all' &&
                this.filterFaunaGenus === 'all' &&
                this.filterFaunaNameStatus === 'all' &&
                this.filterFaunaApplicationStatus === 'all' &&
                this.filterFaunaRegion === 'all' &&
                this.filterFaunaDistrict === 'all'){
                return false
            } else {
                return true
            }
        },
        is_external: function(){
            return this.level == 'external';
        },
        is_internal: function() {
            return this.level == 'internal'
        },
        is_referral: function(){
            return this.level == 'referral';
        },
        newFaunaVisibility: function() {
            return this.profile && this.profile.groups.includes(constants.GROUPS.SPECIES_AND_COMMUNITIES_APPROVERS)
        },
        datatable_headers: function(){
            if (this.is_external){
<<<<<<< HEAD
                return ['Id','Number', 'Scientific Name', 'Common Name', 'Phylo Group', 'Family',  'Genera', 'Region', 'District','Status', 'Action']
=======
                return ['Id','Number', 'Scientific Name', 'Common Name', 'Phylo Group', 'Family',  'Genera',' Conservation List', 'Conservation Category', 'Region', 'District','Action']
>>>>>>> 48cb2fce
            }
            if (this.is_internal){
                return ['Id','Number', 'Scientific Name', 'Common Name', 'Phylo Group', 'Family', 'Genera', 'Region', 'District','Status', 'Action']
            }
        },
        column_id: function(){
            return {
                data: "id",
                orderable: true,
                searchable: false,
                visible: false,
                'render': function(data, type, full){
                    return full.id
                },
                name: "id",
            }
        },
        column_number: function(){
            return {
                data: "species_number",
                orderable: true,
                searchable: true,
                visible: true,
                'render': function(data, type, full){
                    return full.species_number
                },
                name: "id",
            }
        },
        column_scientific_name: function(){
            return {
                data: "scientific_name",
                orderable: true,
                searchable: true,
                visible: true,
                'render': function(value, type){
                    let result = helpers.dtPopover(value, 30, 'hover');
                    return type=='export' ? value : result;
//                        var ellipsis = '...',
//                                truncated = _.truncate(value, {
//                                    length: 25,
//                                    omission: ellipsis,
//                                    separator: ' '
//                                }),
//                                result = '<span>' + truncated + '</span>',
//                                popTemplate = _.template('<a href="#" ' +
//                                    'role="button" ' +
//                                    'data-toggle="popover" ' +
//                                    'data-trigger="click" ' +
//                                    'data-placement="top auto"' +
//                                    'data-html="true" ' +
//                                    'data-content="<%= text %>" ' +
//                                    '>more</a>');
//                            if (_.endsWith(truncated, ellipsis)) {
//                                result += popTemplate({
//                                    text: value
//                                });
//                            }
//                            //return result;
//                            return type=='export' ? value : result;
                },
                //'createdCell': helpers.dtPopoverCellFn,
                name: "taxonomy__scientific_name",
            }
        },
        column_common_name: function(){
            return {
                data: "common_name",
                orderable: true,
                searchable: true,
                visible: true,
                'render': function(value, type){
                    let result = helpers.dtPopover(value, 30, 'hover');
                    return type=='export' ? value : result;
                },
                //'createdCell': helpers.dtPopoverCellFn,
                name: "taxonomy__vernaculars__vernacular_name",
            }
        },
        column_phylogenetic_group: function(){
            return {
                data: "phylogenetic_group",
                orderable: true,
                searchable: true,
                visible: true,
                'render': function(value, type){
                    let result = helpers.dtPopover(value, 30, 'hover');
                    return type=='export' ? value : result;
                },
                //'createdCell': helpers.dtPopoverCellFn,
                name: "taxonomy__informal_groups__classification_system_fk__class_desc",
            }
        },
        column_family: function(){
            return {
                data: "family",
                orderable: true,
                searchable: true,
                visible: true,
                'render': function(value, type){
                    let result = helpers.dtPopover(value, 30, 'hover');
                    return type=='export' ? value : result;
                },
                //'createdCell': helpers.dtPopoverCellFn,
                name: "taxonomy__family_name",
            }
        },
        column_genera: function(){
            return {
                data: "genus",
                orderable: true,
                searchable: true,
                visible: true,
                'render': function(data, type, full){
                    if(full.genus){
                        return full.genus;
                    }
                    // Should not reach here
                    return ''
                },
                name: "taxonomy__genera_name",
            }
        },
        column_status: function(){
            return {
                data: "processing_status",
                orderable: true,
                searchable: true,
                visible: true,
                'render': function(data, type, full){
                    if (full.processing_status){
                        if (full.processing_status === "Active" && full.publishing_status) {
                            return full.processing_status +" - "+ full.publishing_status.public_status;
                        }
                        return full.processing_status;
                    }
                    // Should not reach here
                    return ''
                },
                name: "processing_status",
            }
        },
        column_region: function(){
            return {
                data: "region",
                orderable: true,
                searchable: false, // handles by filter_queryset override method - class ProposalFilterBackend
                visible: true,
                'render': function(data, type, full){
                    if (full.region){
                        return full.region
                    }
                    // Should not reach here
                    return ''
                },
                name: "region__name",
            }
        },
        column_district: function(){
            return {
                data: "district",
                orderable: true,
                searchable: false, // handles by filter_queryset override method - class ProposalFilterBackend
                visible: true,
                'render': function(data, type, full){
                    if (full.district){
                        return full.district
                    }
                    // Should not reach here
                    return ''
                },
                name: "district__name",
            }
        },
        column_action: function(){
            let vm = this
            return {
                data: "id",
                orderable: false,
                searchable: false,
                visible: true,
                'render': function(data, type, full){
                    let links = "";
                    if (!vm.is_external){
                        if (full.can_user_edit) {
                            links +=  `<a href='/internal/species_communities/${full.id}?group_type_name=${full.group_type}'>Continue</a><br/>`;
                            links +=  `<a href='#${full.id}' data-discard-species-proposal='${full.id}?group_type_name=${full.group_type}'>Discard</a><br/>`;
                            links += `<a href='#' data-history-species='${full.id}'>History</a><br>`;
                        }
                        else{
                            if(full.user_process){
                                links +=  `<a href='/internal/species_communities/${full.id}?group_type_name=${full.group_type}&action=edit'>Edit</a><br/>`;
                            }
                            links +=  `<a href='/internal/species_communities/${full.id}?group_type_name=${full.group_type}&action=view'>View</a><br/>`;
                            links += `<a href='#' data-history-species='${full.id}'>History</a><br>`;
                        }
                    } else {
                        links += `<a href='/external/species_communities/${full.id}?group_type_name=${full.group_type}&action=view'>View</a><br/>`;
                    }
                    return links;
                }
            }
        },
        datatable_options: function(){
            let vm = this

            let columns = []
            let search = null
            let buttons = [
                {
                    text: '<i class="fa-solid fa-download"></i> Excel',
                    className: 'btn btn-primary me-2 rounded',
                    action: function (e, dt, node, config) {
                        vm.exportData("excel");
                    }
                },
                {
                    text: '<i class="fa-solid fa-download"></i> CSV',
                    className: 'btn btn-primary rounded',
                    action: function (e, dt, node, config) {
                        vm.exportData("csv");
                    }
                }
            ]
            if(vm.is_external){
                columns = [
                    vm.column_id,
                    vm.column_number,
                    vm.column_scientific_name,
                    vm.column_common_name,
                    vm.column_phylogenetic_group,
                    vm.column_family,
                    vm.column_genera,
                    vm.column_region,
                    vm.column_district,
                    //vm.column_status,
                    vm.column_action,
                ]
                search = false
            }
            if(vm.is_internal){
                columns = [
                    vm.column_id,
                    vm.column_number,
                    vm.column_scientific_name,
                    vm.column_common_name,
                    vm.column_phylogenetic_group,
                    vm.column_family,
                    vm.column_genera,
                    vm.column_region,
                    vm.column_district,
                    vm.column_status,
                    vm.column_action,
                ]
                search = true
            }

            return {
                autoWidth: false,
                language: {
                    processing: constants.DATATABLE_PROCESSING_HTML
                },
                order: [
                    [0, 'desc']
                ],
                lengthMenu: [ [10, 25, 50, 100, 100000000], [10, 25, 50, 100, "All"] ],
                responsive: true,
                serverSide: true,
                searching: search,
                //  to show the "Action" column always in the last position
                columnDefs: [
                    { responsivePriority: 1, targets: 0 },
                    { responsivePriority: 3, targets: -1 },
                    { responsivePriority: 2, targets: -2 }
                ],
                ajax: {
                    "url": this.url,
                    "dataSrc": 'data',

                    // adding extra GET params for Custom filtering
                    "data": function ( d ) {
                        d.filter_group_type = vm.group_type_name;
                        d.filter_scientific_name = vm.filterFaunaScientificName;
                        d.filter_common_name = vm.filterFaunaCommonName;
                        d.filter_phylogenetic_group = vm.filterFaunaPhylogeneticGroup;
                        d.filter_family = vm.filterFaunaFamily;
                        d.filter_genus = vm.filterFaunaGenus;
                        d.filter_name_status = vm.filterFaunaNameStatus;
                        d.filter_conservation_list = vm.filterFaunaConservationList;
                        d.filter_conservation_category = vm.filterFaunaConservationCategory;
                        d.filter_application_status = vm.filterFaunaApplicationStatus;
                        d.filter_region = vm.filterFaunaRegion;
                        d.filter_district = vm.filterFaunaDistrict;
                        d.is_internal = vm.is_internal;
                    }
                },
                //dom: 'lBfrtip',
                dom: "<'d-flex align-items-center'<'me-auto'l>fB>" +
                     "<'row'<'col-sm-12'tr>>" +
                     "<'d-flex align-items-center'<'me-auto'i>p>",
                buttons: buttons,

                columns: columns,
                processing: true,
                drawCallback: function() {
                    helpers.enablePopovers();
                },
                initComplete: function() {
                    helpers.enablePopovers();
                },
            }
        }

    },
    methods:{
        historyDocument: function(id){
                this.speciesHistoryId = parseInt(id);
                this.uuid++;
                this.$nextTick(() => {
                    this.$refs.species_history.isModalOpen = true;
                });
            },
        collapsible_component_mounted: function(){
            this.$refs.collapsible_filters.show_warning_icon(this.filterApplied)
        },
        initialiseScientificNameLookup: function(){
                let vm = this;
                $(vm.$refs.scientific_name_lookup).select2({
                    minimumInputLength: 2,
                    "theme": "bootstrap-5",
                    allowClear: true,
                    placeholder:"Select Scientific Name",
                    ajax: {
                        url: api_endpoints.scientific_name_lookup,
                        dataType: 'json',
                        data: function(params) {
                            var query = {
                                term: params.term,
                                type: 'public',
                                group_type_id: vm.group_type_id,
                            }
                            return query;
                        },
                    },
                }).
                on("select2:select", function (e) {
                    var selected = $(e.currentTarget);
                    let data = e.params.data.id;
                    vm.filterFaunaScientificName = data; // this is id session
                    sessionStorage.setItem("filterFaunaScientificNameText", e.params.data.text); // this is name session
                }).
                on("select2:unselect",function (e) {
                    var selected = $(e.currentTarget);
                    vm.filterFaunaScientificName = 'all';
                    sessionStorage.setItem("filterFaunaScientificNameText",'');
                }).
                on("select2:open",function (e) {
                    const searchField = $('[aria-controls="select2-scientific_name_lookup-results"]')
                    // move focus to select2 field
                    searchField[0].focus();
                });
        },
        initialiseCommonNameLookup: function(){
                let vm = this;
                $(vm.$refs.common_name_lookup).select2({
                    minimumInputLength: 2,
                    "theme": "bootstrap-5",
                    allowClear: true,
                    placeholder:"Select Common Name",
                    ajax: {
                        url: api_endpoints.common_name_lookup,
                        dataType: 'json',
                        data: function(params) {
                            var query = {
                                term: params.term,
                                type: 'public',
                                group_type_id: vm.group_type_id,
                            }
                            return query;
                        },
                    },
                }).
                on("select2:select", function (e) {
                    var selected = $(e.currentTarget);
                    let data = e.params.data.id;
                    vm.filterFaunaCommonName = data;
                    sessionStorage.setItem("filterFaunaCommonNameText", e.params.data.text);
                }).
                on("select2:unselect",function (e) {
                    var selected = $(e.currentTarget);
                    vm.filterFaunaCommonName = 'all';
                    sessionStorage.setItem("filterFaunaCommonNameText",'');
                }).
                on("select2:open",function (e) {
                    const searchField = $('[aria-controls="select2-common_name_lookup-results"]')
                    // move focus to select2 field
                    searchField[0].focus();
                });
        },
        initialisePhyloGroupLookup: function(){
                let vm = this;
                $(vm.$refs.phylo_group_lookup).select2({
                    minimumInputLength: 2,
                    "theme": "bootstrap-5",
                    allowClear: true,
                    placeholder:"Select Phylo Group",
                    ajax: {
                        url: api_endpoints.phylo_group_lookup,
                        dataType: 'json',
                        data: function(params) {
                            var query = {
                                term: params.term,
                                type: 'public',
                                group_type_id: vm.group_type_id,
                            }
                            return query;
                        },
                    },
                }).
                on("select2:select", function (e) {
                    var selected = $(e.currentTarget);
                    let data = e.params.data.id;
                    vm.filterFaunaPhylogeneticGroup = data;
                    sessionStorage.setItem("filterFaunaPhylogeneticGroupText", e.params.data.text);
                }).
                on("select2:unselect",function (e) {
                    var selected = $(e.currentTarget);
                    vm.filterFaunaPhylogeneticGroup = 'all';
                    sessionStorage.setItem("filterFaunaPhylogeneticGroupText",'');
                }).
                on("select2:open",function (e) {
                    const searchField = $('[aria-controls="select2-phylo_group_lookup-results"]')
                    // move focus to select2 field
                    searchField[0].focus();
                });
        },
        initialiseFamilyLookup: function(){
                let vm = this;
                $(vm.$refs.family_lookup).select2({
                    minimumInputLength: 2,
                    "theme": "bootstrap-5",
                    allowClear: true,
                    placeholder:"Select Family",
                    ajax: {
                        url: api_endpoints.family_lookup,
                        dataType: 'json',
                        data: function(params) {
                            var query = {
                                term: params.term,
                                type: 'public',
                                group_type_id: vm.group_type_id,
                            }
                            return query;
                        },
                    },
                }).
                on("select2:select", function (e) {
                    var selected = $(e.currentTarget);
                    let data = e.params.data.id;
                    vm.filterFaunaFamily = data;
                    sessionStorage.setItem("filterFaunaFamilyText", e.params.data.text);
                }).
                on("select2:unselect",function (e) {
                    var selected = $(e.currentTarget);
                    vm.filterFaunaFamily = 'all';
                    sessionStorage.setItem("filterFaunaFamilyText",'');
                }).
                on("select2:open",function (e) {
                    //const searchField = $(".select2-search__field")
                    const searchField = $('[aria-controls="select2-family_lookup-results"]')
                    // move focus to select2 field
                    searchField[0].focus();
                });
        },
        initialiseGeneraLookup: function(){
                let vm = this;
                $(vm.$refs.genera_lookup).select2({
                    minimumInputLength: 2,
                    "theme": "bootstrap-5",
                    allowClear: true,
                    placeholder:"Select Genera",
                    ajax: {
                        url: api_endpoints.genera_lookup,
                        dataType: 'json',
                        data: function(params) {
                            var query = {
                                term: params.term,
                                type: 'public',
                                group_type_id: vm.group_type_id,
                            }
                            return query;
                        },
                    },
                }).
                on("select2:select", function (e) {
                    var selected = $(e.currentTarget);
                    let data = e.params.data.id;
                    vm.filterFaunaGenus = data;
                    sessionStorage.setItem("filterFaunaGenusText", e.params.data.text);
                }).
                on("select2:unselect",function (e) {
                    var selected = $(e.currentTarget);
                    vm.filterFaunaGenus = 'all';
                    sessionStorage.setItem("filterFaunaGenusText",'');
                }).
                on("select2:open",function (e) {
                    //const searchField = $(".select2-search__field")
                    const searchField = $('[aria-controls="select2-genera_lookup-results"]')
                    // move focus to select2 field
                    searchField[0].focus();
                });
        },
        fetchFilterLists: function(){
            let vm = this;

            vm.$http.get(api_endpoints.filter_lists_species+ '?group_type_name=' + vm.group_type_name).then((response) => {
                vm.filterListsSpecies = response.body;
                vm.scientific_name_list = vm.filterListsSpecies.scientific_name_list;
                vm.common_name_list = vm.filterListsSpecies.common_name_list;
                vm.family_list = vm.filterListsSpecies.family_list;
                vm.genus_list = vm.filterListsSpecies.genus_list;
                vm.phylogenetic_group_list = vm.filterListsSpecies.phylogenetic_group_list;
                vm.filterDistrict();
                vm.species_status = vm.internal_status.slice().sort((a, b) => {
                    return a.name.trim().localeCompare(b.name.trim());
                });
            },(error) => {
                console.log(error);
            })
            vm.$http.get(api_endpoints.region_district_filter_dict).then((response) => {
                vm.filterRegionDistrict= response.body;
                vm.region_list= vm.filterRegionDistrict.region_list;
                vm.district_list= vm.filterRegionDistrict.district_list;
            },(error) => {
                console.log(error);
            })
        },
         //-------filter district dropdown dependent on region selected
         filterDistrict: function(event) {
                this.$nextTick(() => {
                    if(event){
                      this.filterFaunaDistrict='all'; //-----to remove the previous selection
                    }
                    this.filtered_district_list=[];
                    //---filter districts as per region selected
                    for(let choice of this.district_list){
                        if(choice.region_id.toString() === this.filterFaunaRegion.toString())
                        {
                          this.filtered_district_list.push(choice);
                        }

                    }
                });
        },
        createFauna: async function () {
            let newFaunaId = null
            try {
                    const createUrl = api_endpoints.species+"/";
                    let payload = new Object();
                    payload.group_type_id = this.group_type_id
                    let savedFauna = await Vue.http.post(createUrl, payload);
                    if (savedFauna) {
                        newFaunaId = savedFauna.body.id;
                    }
                }
            catch (err) {
                console.log(err);
                if (this.is_internal) {
                    return err;
                }
            }
            this.$router.push({
                name: 'internal-species-communities',
                params: {species_community_id: newFaunaId},
                query: {group_type_name: this.group_type_name},
                });
        },
        exportData: function (format) {
            let vm = this;
            const columns_new = {
                "0": {
                    "data": "id",
                    "name": "id",
                    "orderable": "true",
                    "search": {
                        "regex": "false",
                        "value": ""
                    },
                    "searchable": "false"
                },
                "1": {
                    "data": "species_number",
                    "name": "id",
                    "orderable": "true",
                    "search": {
                        "regex": "false",
                        "value": ""
                    },
                    "searchable": "true"
                },
                "10": {
                    "data": "district",
                    "name": "district__name",
                    "orderable": "true",
                    "search": {
                        "regex": "false",
                        "value": ""
                    },
                    "searchable": "false"
                },
                "11": {
                    "data": "processing_status",
                    "name": "processing_status",
                    "orderable": "true",
                    "search": {
                        "regex": "false",
                        "value": ""
                    },
                    "searchable": "true"
                },
                "12": {
                    "data": "id",
                    "name": "",
                    "orderable": "false",
                    "search": {
                        "regex": "false",
                        "value": ""
                    },
                    "searchable": "false"
                },
                "2": {
                    "data": "scientific_name",
                    "name": "taxonomy__scientific_name",
                    "orderable": "true",
                    "search": {
                        "regex": "false",
                        "value": ""
                    },
                    "searchable": "true"
                },
                "3": {
                    "data": "common_name",
                    "name": "taxonomy__vernaculars__vernacular_name",
                    "orderable": "true",
                    "search": {
                        "regex": "false",
                        "value": ""
                    },
                    "searchable": "true"
                },
                "4": {
                    "data": "phylogenetic_group",
                    "name": "taxonomy__phylogenetic_group__name",
                    "orderable": "true",
                    "search": {
                        "regex": "false",
                        "value": ""
                    },
                    "searchable": "true"
                },
                "5": {
                    "data": "family",
                    "name": "taxonomy__family_name",
                    "orderable": "true",
                    "search": {
                        "regex": "false",
                        "value": ""
                    },
                    "searchable": "true"
                },
                "6": {
                    "data": "genus",
                    "name": "taxonomy__genera_name",
                    "orderable": "true",
                    "search": {
                        "regex": "false",
                        "value": ""
                    },
                    "searchable": "true"
                },
                "7": {
                    "data": "conservation_list",
                    "name": "conservation_status__conservation_list__code",
                    "orderable": "true",
                    "search": {
                        "regex": "false",
                        "value": ""
                    },
                    "searchable": "true"
                },
                "8": {
                    "data": "conservation_category",
                    "name": "conservation_status__conservation_category__code",
                    "orderable": "true",
                    "search": {
                        "regex": "false",
                        "value": ""
                    },
                    "searchable": "true"
                },
                "9": {
                    "data": "region",
                    "name": "region__name",
                    "orderable": "true",
                    "search": {
                        "regex": "false",
                        "value": ""
                    },
                    "searchable": "false"
                }
            };

            const object_load = {
                columns: columns_new,
                filter_group_type: vm.group_type_name,
                filter_scientific_name: vm.filterFaunaScientificName,
                filter_common_name: vm.filterFaunaCommonName,
                filter_family: vm.filterFaunaFamily,
                filter_phylogenetic_group: vm.filterFaunaPhylogeneticGroup,
                filter_genus: vm.filterFaunaGenus,
                filter_conservation_list: vm.filterFaunaConservationList,
                filter_conservation_category: vm.filterFaunaConservationCategory,
                filter_name_status: vm.filterFaunaNameStatus,
                filter_application_status: vm.filterFaunaApplicationStatus,
                filter_region: vm.filterFaunaRegion,
                filter_district: vm.filterFaunaDistrict,
                is_internal: vm.is_internal,
                export_format: format
            };

            const url = api_endpoints.species_internal_export;
            const keyValuePairs = [];

            for (const key in object_load) {
                if (object_load.hasOwnProperty(key)) {
                    const encodedKey = encodeURIComponent(key);
                    let encodedValue = '';

                    if (typeof object_load[key] === 'object') {
                        encodedValue = encodeURIComponent(JSON.stringify(object_load[key]));
                    }
                    else {
                        encodedValue = encodeURIComponent(object_load[key]);
                    }
                    keyValuePairs.push(`${encodedKey}=${encodedValue}`);
                }
            }
            const params = keyValuePairs.join('&');
            const fullUrl = `${url}?${params}`;
            try {
                if (format === "excel") {
                    $.ajax({
                        type: "GET",
                        url: fullUrl,
                        contentType: "application/vnd.ms-excel",
                        dataType: "binary",
                        xhrFields: {
                            responseType: 'blob'
                        },

                        success: function (response, status, request) {
                            var contentDispositionHeader = request.getResponseHeader('Content-Disposition');
                            var filename = contentDispositionHeader.split('filename=')[1];
                            window.URL = window.URL || window.webkitURL;
                            var blob = new Blob([response], { type: "application/vnd.ms-excel" });

                            var downloadUrl = window.URL.createObjectURL(blob);
                            var a = document.createElement("a");
                            a.href = downloadUrl;
                            a.download = filename;
                            document.body.appendChild(a);
                            a.click();
                            document.body.removeChild(a);
                        },
                        error: function (xhr, status, error) {
                            console.log(error);
                        },
                    });
                }
                else if (format === "csv") {
                    $.ajax({
                        type: "GET",
                        url: fullUrl,
                        success: function (response, status, request) {
                            var contentDispositionHeader = request.getResponseHeader('Content-Disposition');
                            var filename = contentDispositionHeader.split('filename=')[1];
                            window.URL = window.URL || window.webkitURL;
                            var blob = new Blob([response], { type: "text/csv" });

                            var downloadUrl = window.URL.createObjectURL(blob);
                            var a = document.createElement("a");
                            a.href = downloadUrl;
                            a.download = filename;
                            document.body.appendChild(a);
                            a.click();
                            document.body.removeChild(a);
                        },
                        error: function (xhr, status, error) {
                            console.log(error);
                        },
                    });
                }
            }
            catch (err) {
                console.log(err);
                if (vm.is_internal) {
                    return err;
                }
            }
        },
        discardSpeciesProposal:function (species_id) {
            let vm = this;
            swal.fire({
                title: "Discard Application",
                text: "Are you sure you want to discard this proposal?",
                icon: "warning",
                showCancelButton: true,
                confirmButtonText: 'Discard Application',
                confirmButtonColor:'#d9534f'
            }).then((result) => {
                if(result.isConfirmed){
                    vm.$http.delete(api_endpoints.discard_species_proposal(species_id))
                    .then((response) => {
                        swal.fire({
                            title: 'Discarded',
                            text: 'Your proposal has been discarded',
                            icon: 'success',
                            confirmButtonColor:'#226fbb',
                        });
                        vm.$refs.fauna_datatable.vmDataTable.ajax.reload(helpers.enablePopovers,false);
                    }, (error) => {
                        console.log(error);
                    });
                }
            },(error) => {

            });
        },
        addEventListeners: function(){
            let vm = this;
            // External Discard listener
            vm.$refs.fauna_datatable.vmDataTable.on('click', 'a[data-discard-species-proposal]', function(e) {
                e.preventDefault();
                var id = $(this).attr('data-discard-species-proposal');
                vm.discardSpeciesProposal(id);
            });
            vm.$refs.fauna_datatable.vmDataTable.on('click', 'a[data-history-species]', function(e) {
                    e.preventDefault();
                    var id = $(this).attr('data-history-species');
                    vm.historyDocument(id);
                });
            vm.$refs.fauna_datatable.vmDataTable.on('childRow.dt', function (e, settings) {
                helpers.enablePopovers();
            });
        },
        initialiseSearch:function(){
            this.submitterSearch();
        },
        submitterSearch:function(){
            let vm = this;
            vm.$refs.fauna_datatable.table.dataTableExt.afnFiltering.push(
                function(settings,data,dataIndex,original){
                    let filtered_submitter = vm.filterProposalSubmitter;
                    if (filtered_submitter == 'All'){ return true; }
                    return filtered_submitter == original.submitter.email;
                }
            );
        },
    },
    mounted: function(){
        this.fetchFilterLists();
        let vm = this;
        $( 'a[data-toggle="collapse"]' ).on( 'click', function () {
            var chev = $( this ).children()[ 0 ];
            window.setTimeout( function () {
                $( chev ).toggleClass( "glyphicon-chevron-down glyphicon-chevron-up" );
            }, 100 );
        });
        this.$nextTick(() => {
            vm.initialiseScientificNameLookup();
            vm.initialiseCommonNameLookup();
            vm.initialisePhyloGroupLookup();
            vm.initialiseFamilyLookup();
            vm.initialiseGeneraLookup()
            vm.initialiseSearch();
            vm.addEventListeners();
            // -- to set the select2 field with the session value if exists onload()
            if(sessionStorage.getItem("filterFaunaScientificName")!='all' && sessionStorage.getItem("filterFaunaScientificName")!=null)
            {
                // contructor new Option(text, value, defaultSelected, selected)
                var newOption = new Option(sessionStorage.getItem("filterFaunaScientificNameText"), vm.filterFaunaScientificName, false, true);
                $('#scientific_name_lookup').append(newOption);
            }
            if(sessionStorage.getItem("filterFaunaCommonName")!='all' && sessionStorage.getItem("filterFaunaCommonName")!=null)
            {
                // contructor new Option(text, value, defaultSelected, selected)
                var newOption = new Option(sessionStorage.getItem("filterFaunaCommonNameText"), vm.filterFaunaCommonName, false, true);
                $('#common_name_lookup').append(newOption);
            }
            if(sessionStorage.getItem("filterFaunaPhylogeneticGroup")!='all' && sessionStorage.getItem("filterFaunaPhylogeneticGroup")!=null)
            {
                // contructor new Option(text, value, defaultSelected, selected)
                var newOption = new Option(sessionStorage.getItem("filterFaunaPhylogeneticGroupText"), vm.filterFaunaPhylogeneticGroup, false, true);
                $('#phylo_group_lookup').append(newOption);
            }
            if(sessionStorage.getItem("filterFaunaFamily")!='all' && sessionStorage.getItem("filterFaunaFamily")!=null)
            {
                // contructor new Option(text, value, defaultSelected, selected)
                var newOption = new Option(sessionStorage.getItem("filterFaunaFamilyText"), vm.filterFaunaFamily, false, true);
                $('#family_lookup').append(newOption);
            }
            if(sessionStorage.getItem("filterFaunaGenus")!='all' && sessionStorage.getItem("filterFaunaGenus")!=null)
            {
                // contructor new Option(text, value, defaultSelected, selected)
                var newOption = new Option(sessionStorage.getItem("filterFaunaGenusText"), vm.filterFaunaGenus, false, true);
                $('#genera_lookup').append(newOption);
            }
        });
    },
}
</script>
<style scoped>
.dt-buttons{
    float: right;
}
</style><|MERGE_RESOLUTION|>--- conflicted
+++ resolved
@@ -402,11 +402,7 @@
         },
         datatable_headers: function(){
             if (this.is_external){
-<<<<<<< HEAD
                 return ['Id','Number', 'Scientific Name', 'Common Name', 'Phylo Group', 'Family',  'Genera', 'Region', 'District','Status', 'Action']
-=======
-                return ['Id','Number', 'Scientific Name', 'Common Name', 'Phylo Group', 'Family',  'Genera',' Conservation List', 'Conservation Category', 'Region', 'District','Action']
->>>>>>> 48cb2fce
             }
             if (this.is_internal){
                 return ['Id','Number', 'Scientific Name', 'Common Name', 'Phylo Group', 'Family', 'Genera', 'Region', 'District','Status', 'Action']
