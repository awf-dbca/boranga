<template id="meetings_datatable">
    <div>
        <CollapsibleFilters component_title="Filters" ref="collapsible_filters" @created="collapsible_component_mounted" class="mb-2">
            <div class="row">
                <div class="col-md-3">
                    <div class="form-group">
                        <label for="">Start Date:</label>
                        <input type="datetime-local" class="form-control" placeholder="DD/MM/YYYY" id="start_date" v-model="filterMeetingStartDate">
                    </div>
                </div>
                <div class="col-md-3">
                    <div class="form-group">
                        <label for="">End Date:</label>
                        <input type="datetime-local" class="form-control" placeholder="DD/MM/YYYY" id="end_date" v-model="filterMeetingEndDate">
                    </div>
                </div>
                <div class="col-md-3">
                    <div class="form-group">
                        <label for="">Status:</label>
                        <select class="form-select" v-model="filterMeetingStatus">
                            <option value="all">All</option>
                            <option v-for="status in meeting_status" :value="status.value">{{ status.name }}</option>
                        </select>
                    </div>
                </div>
            </div>
        </CollapsibleFilters>
        <div class="col-md-12">
            <div class="text-end">
                <button type="button" class="btn btn-primary mb-2 " @click.prevent="createMeeting"><i class="fa-solid fa-circle-plus"></i> Add Meeting</button>
            </div>
        </div>
        <div class="row">
            <div class="col-lg-12">
                <datatable
                ref="meetings_datatable"
                :id="datatable_id"
                :dtOptions="datatable_options"
                :dtHeaders="datatable_headers"/>
            </div>
        </div>
    </div>
</template>
<script>
import {
    api_endpoints,
    constants,
    helpers
}
from '@/utils/hooks'
import "babel-polyfill"
import datatable from '@/utils/vue/datatable.vue'
import CollapsibleFilters from '@/components/forms/collapsible_component.vue'
import moment from 'moment'
import Vue from 'vue'

export default {
    name: 'MeetingsDatatable',
    props: {
        url:{
            type: String,
            required: true
        },
        filterMeetingStartDate_cache: {
            type: String,
            required: false,
            default: 'filterMeetingStartDate',
        },
        filterMeetingEndDate_cache: {
            type: String,
            required: false,
            default: 'filterMeetingEndDate',
        },
        filterMeetingStatus_cache: {
            type: String,
            required: false,
            default: 'filterMeetingStatus',
        },
    },
    data: function() {
        let vm = this;
        return {

            datatable_id: 'meetings-datatable-'+vm._uid,

            filterMeetingStartDate: sessionStorage.getItem(this.filterMeetingStartDate_cache) ?sessionStorage.getItem(this.filterMeetingStartDate_cache) : '',

            filterMeetingEndDate: sessionStorage.getItem(this.filterMeetingEndDate_cache) ?sessionStorage.getItem(this.filterMeetingEndDate_cache) : '',

            filterMeetingStatus: sessionStorage.getItem(this.filterMeetingStatus_cache) ?sessionStorage.getItem(this.filterMeetingStatus_cache) : 'all',

            internal_status:[
                {value: 'draft', name: 'Draft'},
                {value: 'scheduled', name: 'Scheduled'},
            ],

            meeting_status: [],

        }
    },
    components:{
        datatable,
        CollapsibleFilters,
    },
    watch:{
        filterMeetingStartDate: function(){
            let vm = this;
            vm.$refs.meetings_datatable.vmDataTable.ajax.reload(helpers.enablePopovers,false); // This calls ajax() backend call.
            sessionStorage.setItem(vm.filterMeetingStartDate_cache, vm.filterMeetingStartDate);
        },
        filterMeetingEndDate: function(){
            let vm = this;
            vm.$refs.meetings_datatable.vmDataTable.ajax.reload(helpers.enablePopovers,false); // This calls ajax() backend call.
            sessionStorage.setItem(vm.filterMeetingEndDate_cache, vm.filterMeetingEndDate);
        },
        filterMeetingStatus: function() {
            let vm = this;
            vm.$refs.meetings_datatable.vmDataTable.ajax.reload(helpers.enablePopovers,false); // This calls ajax() backend call.
            sessionStorage.setItem(vm.filterMeetingStatus_cache, vm.filterMeetingStatus);
        },
        filterApplied: function(){
            if (this.$refs.collapsible_filters){
                this.$refs.collapsible_filters.show_warning_icon(this.filterApplied)
            }
        },
    },
    computed:{
        filterApplied: function(){
            if(this.filterMeetingStartDate === '' &&
                this.filterMeetingEndDate === '' &&
                this.filterMeetingStatus === 'all'){
                return false
            } else {
                return true
            }
        },
        datatable_headers: function(){
            return ['Number', 'Title', 'Location', 'Start Date', 'End date', 'Status' , 'Action']

        },
        column_id: function(){
            return {
                data: "meeting_number",
                orderable: true,
                searchable: false,
                visible: true,
                'render': function(data, type, full){
                    return full.meeting_number
                },
                name: "id",
            }
        },
        column_location: function(){
            return {
                data: "location",
                orderable: true,
                searchable: true,
                visible: true,
                'render': function(data, type, full){
                    return full.location
                },
                name: "location",
            }
        },
        column_title: function(){
            return {
                data: "title",
                orderable: true,
                searchable: true,
                visible: true,
                'render': function(data, type, full){
                    return full.title
                },
                name: "title",
            }
        },
        column_start_date: function(){
            return {
                data: "start_date",
                orderable: true,
                searchable: true, // handles by filter_queryset override method
                visible: true,
                'render': function(data, type, full){
                    if (full.start_date){
                        //return full.start_date
                        return moment(full.start_date).format('DD/MM/YYYY') + moment(full.start_date).format(' h:mm:ss a')
                    }
                    // Should not reach here
                    return ''
                },
                name: "start_date",
            }
        },
        column_end_date: function(){
            return {
                data: "end_date",
                orderable: true,
                searchable: true, // handles by filter_queryset override method
                visible: true,
                'render': function(data, type, full){
                    if (full.end_date){
                        //return full.end_date
                        return moment(full.end_date).format('DD/MM/YYYY') + moment(full.end_date).format(' h:mm:ss a')
                    }
                    // Should not reach here
                    return ''
                },
                name: "end_date",
            }
        },
        column_status: function(){
            return {
                // 9. Workflow Status
                data: "processing_status",
                orderable: true,
                searchable: true,
                visible: true,
                'render': function(data, type, full){
                    if (full.processing_status){
                        return full.processing_status;
                    }
                    // Should not reach here
                    return ''
                },
                name: "processing_status",
            }
        },
        column_action: function(){
            let vm = this
            return {
                // 10. Action
                data: "id",
                orderable: false,
                searchable: false,
                visible: true,
                'render': function(data, type, full){
                    let links = "";
                    if (full.can_user_edit) {
                            links +=  `<a href='/internal/meetings/${full.id}'>Continue</a><br/>`;
                            links +=  `<a href='#${full.id}' data-discard-meeting='${full.id}'>Discard</a><br/>`;
                        }
                    else{
                            if(full.is_meeting_editable){
                                links +=  `<a href='/internal/meetings/${full.id}?action=edit'>Edit</a><br/>`;
                            }
                            links +=  `<a href='/internal/meetings/${full.id}?action=view'>View</a><br/>`;
                        }
                    return links;
                }
            }
        },
        datatable_options: function(){
            let vm = this

            let columns = []
            let search = null
<<<<<<< HEAD
=======
            let buttons = []


>>>>>>> bb526b6e
            columns = [
                vm.column_id,
                vm.column_title,
                vm.column_location,
                vm.column_start_date,
                vm.column_end_date,
                vm.column_status,
                vm.column_action,
            ]
            search = true
<<<<<<< HEAD
            let buttons = [
                {
                    text: '<i class="fa-solid fa-download"></i> Excel',
                    className: 'btn btn-primary me-2 rounded',
                    action: function (e, dt, node, config) {
                        vm.exportData("excel");
                    }
                },
                {
                    text: '<i class="fa-solid fa-download"></i> CSV',
                    className: 'btn btn-primary rounded',
                    action: function (e, dt, node, config) {
                        vm.exportData("csv");
                    }
                }
            ]
=======
            buttons = [
                {
                    extend: 'excel',
                    text: '<i class="fa-solid fa-download"></i> Excel',
                    className: 'btn btn-primary me-2 rounded',
                    exportOptions: {
                        orthogonal: 'export'
                    }
                },
                {
                    extend: 'csv',
                    text: '<i class="fa-solid fa-download"></i> CSV',
                    className: 'btn btn-primary rounded',
                    exportOptions: {
                        orthogonal: 'export',
                    }
                },
            ]



>>>>>>> bb526b6e
            return {
                autoWidth: false,
                language: {
                    processing: constants.DATATABLE_PROCESSING_HTML
                },
                order: [
                    [0, 'desc']
                ],
                lengthMenu: [ [10, 25, 50, 100, 100000000], [10, 25, 50, 100, "All"] ],
                responsive: true,
                serverSide: true,
                searching: search,
                 //  to show the "workflow Status","Action" columns always in the last position
                columnDefs: [
                    { responsivePriority: 1, targets: 0 },
                    { responsivePriority: 3, targets: -1 },
                    { responsivePriority: 2, targets: -2 }
                ],
                ajax: {
                    "url": this.url,
                    "dataSrc": 'data',

                    // adding extra GET params for Custom filtering
                    "data": function ( d ) {
                        d.filter_start_date = vm.filterMeetingStartDate;
                        d.filter_end_date = vm.filterMeetingEndDate;
                        d.filter_meeting_status = vm.filterMeetingStatus;
                        // d.filter_group_type = vm.group_type_name;
                    }
                },
                //dom: 'lBfrtip',
                dom: "<'d-flex align-items-center'<'me-auto'l>fB>" +
                     "<'row'<'col-sm-12'tr>>" +
                     "<'d-flex align-items-center'<'me-auto'i>p>",
                buttons: buttons,

                columns: columns,
                processing: true,
                initComplete: function() {
                    helpers.enablePopovers();
                },
            }
        },
    },
    methods:{
        collapsible_component_mounted: function(){
            this.$refs.collapsible_filters.show_warning_icon(this.filterApplied)
        },

        constructMeetingsTable: function(){
            this.$refs.meetings_datatable.vmDataTable.clear().draw();
        },
        createMeeting: async function () {
            let newMeetingId = null
            try {
                    const createUrl = api_endpoints.meeting+"/";
                    let payload = new Object();
                    payload.meeting_type = 'meeting';
                    let savedMeeting = await Vue.http.post(createUrl, payload);
                    if (savedMeeting) {
                        newMeetingId = savedMeeting.body.id;
                    }
                }
            catch (err) {
                console.log(err);
                if (this.is_internal) {
                    return err;
                }
            }
            this.$router.push({
                name: 'internal-meetings',
                params: {meeting_id: newMeetingId},
                });
        },
        fetchFilterLists: function () {
            let vm = this;
            vm.meeting_status = vm.internal_status;

        },
        discardMeeting:function (meeting_id) {
            let vm = this;
            swal.fire({
                title: "Discard Meeting",
                text: "Are you sure you want to discard this meeting?",
                icon: "warning",
                showCancelButton: true,
                confirmButtonText: 'Discard Meeting',
                confirmButtonColor:'#d9534f'
            }).then((result) => {
                if(result.isConfirmed){
                    vm.$http.delete(api_endpoints.discard_meeting(meeting_id))
                    .then((response) => {
                        swal.fire({
                            title: 'Discarded',
                            text: 'Your meeting has been discarded',
                            icon: 'success',
                            confirmButtonColor:'#226fbb'
                        });
                        vm.$refs.meetings_datatable.vmDataTable.ajax.reload(helpers.enablePopovers,false);
                    }, (error) => {
                        console.log(error);
                    });
                }
            },(error) => {

            });
        },
        addEventListeners: function(){
            let vm = this;
            // External Discard listener
            vm.$refs.meetings_datatable.vmDataTable.on('click', 'a[data-discard-meeting]', function(e) {
                e.preventDefault();
                var id = $(this).attr('data-discard-meeting');
                vm.discardMeeting(id);
            });
        },
        exportData: function (format) {
            let vm = this;
            const columns_new = {
                "0": {
                    "data": "meeting",
                    "name": "meeting__id, meeting__meeting_number",
                    "orderable": "true",
                    "search": {
                        "regex": "false",
                        "value": ""
                    },
                    "searchable": "false"
                },
                "1": {
                    "data": "meeting",
                    "name": "meeting__title",
                    "orderable": "true",
                    "search": {
                        "regex": "false",
                        "value": ""
                    },
                    "searchable": "true"
                },
                "2": {
                    "data": "meeting_room",
                    "name": "meeting__meeting_room__room_name",
                    "orderable": "true",
                    "search": {
                        "regex": "false",
                        "value": ""
                    },
                    "searchable": "true"
                },
                "3": {
                    "data": "meeting",
                    "name": "meeting__start_date",
                    "searchable": "true",
                    "orderable": "true",
                    "search": {
                        "value": "",
                        "regex": "false"
                    }
                },
                "4": {
                    "data": "meeting",
                    "name": "meeting__end_date",
                    "searchable": "true",
                    "orderable": "true",
                    "search": {
                        "value": "",
                        "regex": "false"
                    }
                },
                "5": {
                    "data": "processing_status",
                    "name": "meeting__processing_status",
                    "searchable": "true",
                    "orderable": "true",
                    "search": {
                        "value": "",
                        "regex": "false"
                    }
                },
            };

            const object_load = {
                columns: columns_new,
                filter_start_date: vm.filterMeetingStartDate,
                filter_end_date: vm.filterMeetingEndDate,
                filter_meeting_status: vm.filterMeetingStatus,
                is_internal: vm.is_internal,
                export_format: format
            };

            const url = api_endpoints.meeting_export;
            const keyValuePairs = [];

            for (const key in object_load) {
                if (object_load.hasOwnProperty(key)) {
                    const encodedKey = encodeURIComponent(key);
                    let encodedValue = '';

                    if (typeof object_load[key] === 'object') {
                        encodedValue = encodeURIComponent(JSON.stringify(object_load[key]));
                    }
                    else {
                        encodedValue = encodeURIComponent(object_load[key]);
                    }
                    keyValuePairs.push(`${encodedKey}=${encodedValue}`);
                }
            }
            const params = keyValuePairs.join('&');
            const fullUrl = `${url}?${params}`;
            try {
                if (format === "excel") {
                    $.ajax({
                        type: "GET",
                        url: fullUrl,
                        contentType: "application/vnd.ms-excel",
                        dataType: "binary",
                        xhrFields: {
                            responseType: 'blob'
                        },

                        success: function (response, status, request) {
                            var contentDispositionHeader = request.getResponseHeader('Content-Disposition');
                            var filename = contentDispositionHeader.split('filename=')[1];
                            window.URL = window.URL || window.webkitURL;
                            var blob = new Blob([response], { type: "application/vnd.ms-excel" });

                            var downloadUrl = window.URL.createObjectURL(blob);
                            var a = document.createElement("a");
                            a.href = downloadUrl;
                            a.download = filename;
                            document.body.appendChild(a);
                            a.click();
                            document.body.removeChild(a);
                        },
                        error: function (xhr, status, error) {
                            console.log(error);
                        },
                    });
                }
                else if (format === "csv") {
                    $.ajax({
                        type: "GET",
                        url: fullUrl,
                        success: function (response, status, request) {
                            var contentDispositionHeader = request.getResponseHeader('Content-Disposition');
                            var filename = contentDispositionHeader.split('filename=')[1];
                            window.URL = window.URL || window.webkitURL;
                            var blob = new Blob([response], { type: "text/csv" });

                            var downloadUrl = window.URL.createObjectURL(blob);
                            var a = document.createElement("a");
                            a.href = downloadUrl;
                            a.download = filename;
                            document.body.appendChild(a);
                            a.click();
                            document.body.removeChild(a);
                        },
                        error: function (xhr, status, error) {
                            console.log(error);
                        },
                    });
                }
            }
            catch (err) {
                console.log(err);
                if (vm.is_internal) {
                    return err;
                }
            }
        },
    },
    mounted: function() {
        let vm = this;
        vm.fetchFilterLists();
    },
    created: function() {
        let vm = this;
        this.$nextTick(() => {
            //vm.constructMeetingsTable();
            vm.addEventListeners();
        });
    },
}
</script>
<style scoped>
.dt-buttons{
    float: right;
}
.collapse-icon {
    cursor: pointer;
}
.collapse-icon::before {
    top: 5px;
    left: 4px;
    height: 14px;
    width: 14px;
    border-radius: 14px;
    line-height: 14px;
    border: 2px solid white;
    line-height: 14px;
    content: '-';
    color: white;
    background-color: #d33333;
    display: inline-block;
    box-shadow: 0px 0px 3px #444;
    box-sizing: content-box;
    text-align: center;
    text-indent: 0 !important;
    font-family: 'Courier New', Courier monospace;
    margin: 5px;
}
.expand-icon {
    cursor: pointer;
}
.expand-icon::before {
    top: 5px;
    left: 4px;
    height: 14px;
    width: 14px;
    border-radius: 14px;
    line-height: 14px;
    border: 2px solid white;
    line-height: 14px;
    content: '+';
    color: white;
    background-color: #337ab7;
    display: inline-block;
    box-shadow: 0px 0px 3px #444;
    box-sizing: content-box;
    text-align: center;
    text-indent: 0 !important;
    font-family: 'Courier New', Courier monospace;
    margin: 5px;
}

</style><|MERGE_RESOLUTION|>--- conflicted
+++ resolved
@@ -254,12 +254,6 @@
 
             let columns = []
             let search = null
-<<<<<<< HEAD
-=======
-            let buttons = []
-
-
->>>>>>> bb526b6e
             columns = [
                 vm.column_id,
                 vm.column_title,
@@ -270,7 +264,6 @@
                 vm.column_action,
             ]
             search = true
-<<<<<<< HEAD
             let buttons = [
                 {
                     text: '<i class="fa-solid fa-download"></i> Excel',
@@ -287,29 +280,6 @@
                     }
                 }
             ]
-=======
-            buttons = [
-                {
-                    extend: 'excel',
-                    text: '<i class="fa-solid fa-download"></i> Excel',
-                    className: 'btn btn-primary me-2 rounded',
-                    exportOptions: {
-                        orthogonal: 'export'
-                    }
-                },
-                {
-                    extend: 'csv',
-                    text: '<i class="fa-solid fa-download"></i> CSV',
-                    className: 'btn btn-primary rounded',
-                    exportOptions: {
-                        orthogonal: 'export',
-                    }
-                },
-            ]
-
-
-
->>>>>>> bb526b6e
             return {
                 autoWidth: false,
                 language: {
