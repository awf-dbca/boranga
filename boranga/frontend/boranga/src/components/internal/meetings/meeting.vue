--- conflicted
+++ resolved
@@ -366,13 +366,8 @@
                 //  to also check the start and end date of meeting validation befor saving
                 blank_fields.push('Please select End Date that is later than Start Date');
             }
-<<<<<<< HEAD
             if (vm.$refs.meeting.isCommitteeMeeting){
                 if(vm.meeting_obj.selected_committee_members  == null || vm.meeting_obj.selected_committee_members  == '' || vm.meeting_obj.selected_committee_members.length<2  ) {
-=======
-            if (vm.$refs.meeting.isCommitteeMeeting) {
-                if (vm.meeting_obj.sel_committee_members_arr == null || vm.meeting_obj.sel_committee_members_arr == '' || vm.meeting_obj.sel_committee_members_arr.length == 0) {
->>>>>>> 7c9db1b4
                     //  to also check the start and end date of meeting validation befor saving
                     blank_fields.push('Please select at least two committee members who will be attending');
                 }
