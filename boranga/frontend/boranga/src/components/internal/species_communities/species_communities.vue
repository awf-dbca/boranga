--- conflicted
+++ resolved
@@ -55,52 +55,16 @@
                                 </div>
                             </div>
                         </div>
-                        <div v-if='!isCommunity && hasUserEditMode' class="card-body border-top">
+                        <div v-if='hasUserEditMode' class="card-body border-top">
                             <div class="row">
                                 <div class="col-sm-12">
-<<<<<<< HEAD
-                                    <!-- <div class="col-sm-12 top-buffer-s" v-if="!isFinalised && canAction"> -->
-                                    <div class="col-sm-12 top-buffer-s">
-                                        <template v-if="hasUserEditMode">
-                                            <div class="row">
-                                                <div class="col-sm-12">
-                                                    <strong>Action</strong><br />
-                                                </div>
-                                            </div>
-                                            <div class="row" v-if="!isCommunity">
-                                                <div class="col-sm-12">
-                                                    <button style="width:80%;" class="btn btn-primary top-buffer-s"
-                                                        @click.prevent="splitSpecies()">Split</button><br />
-                                                </div>
-                                                <div class="col-sm-12">
-                                                    <button style="width:80%;" class="btn btn-primary top-buffer-s"
-                                                        @click.prevent="combineSpecies()">Combine</button><br />
-                                                </div>
-                                                <div class="col-sm-12">
-                                                    <button style="width:80%;" class="btn btn-primary top-buffer-s"
-                                                        @click.prevent="renameSpecies()">Rename</button><br />
-                                                </div>
-                                            </div>
-                                            <div class="row" v-if="isActive">
-                                                <div class="col-sm-12" v-if="!isPublic">
-                                                    <button style="width:80%;" class="btn btn-primary top-buffer-s"
-                                                        @click.prevent="makePublic()">Make Public</button><br />
-                                                </div>
-                                                <div class="col-sm-12" v-else>
-                                                    <button style="width:80%;" class="btn btn-primary top-buffer-s"
-                                                        @click.prevent="makePrivate()">Make Private</button><br />
-                                                </div>
-                                            </div>
-                                        </template>
-                                        <template v-else-if="canDiscard">
-=======
                                     <div class="col-sm-12 top-buffer-s">
                                         <div class="row">
                                             <div class="col-sm-12">
                                                 <strong>Action</strong><br />
                                             </div>
                                         </div>
-                                        <div class="row">
+                                        <div class="row" v-if="!isCommunity">
                                             <div class="col-sm-12">
                                                 <button style="width:80%;" class="btn btn-primary top-buffer-s"
                                                     @click.prevent="splitSpecies()">Split</button><br />
@@ -114,8 +78,17 @@
                                                     @click.prevent="renameSpecies()">Rename</button><br />
                                             </div>
                                         </div>
-                                        <template v-if="canDiscard">
->>>>>>> 2ce38f2c
+                                        <div class="row" v-if="isActive">
+                                            <div class="col-sm-12" v-if="!isPublic">
+                                                <button style="width:80%;" class="btn btn-primary top-buffer-s"
+                                                    @click.prevent="makePublic()">Make Public</button><br />
+                                            </div>
+                                            <div class="col-sm-12" v-else>
+                                                <button style="width:80%;" class="btn btn-primary top-buffer-s"
+                                                    @click.prevent="makePrivate()">Make Private</button><br />
+                                            </div>
+                                        </div>
+                                        <div v-if="canDiscard">
                                             <div class="row">
                                                 <div class="col-sm-12">
                                                     <strong>Action</strong><br />
@@ -127,7 +100,7 @@
                                                         @click.prevent="discardSpeciesProposal()">Discard</button><br />
                                                 </div>
                                             </div>
-                                        </template>
+                                        </div>
                                     </div>
                                 </div>
                             </div>
