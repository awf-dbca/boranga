--- conflicted
+++ resolved
@@ -116,16 +116,8 @@
             set_tabs:function(){
                 let vm = this;
 
-<<<<<<< HEAD
                 /* set Applicant tab Active */
                 $('#pills-tab a[href="#pills-documents"]').tab('show');
-=======
-                /* set Documents tab Active */
-                $('#pills-tab a[href="#pills-documents"]').tab('show');
-            },
-            load_datatable: function(tab){
-                console.log('load_datatable: function(tab){')
->>>>>>> c8d76466
             },
             eventListener: function(){
               let vm=this;
