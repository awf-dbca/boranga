import sys

from django import conf, urls
from django.conf import settings
from django.conf.urls import include, url
from django.conf.urls.static import static
from django.contrib.auth import views as auth_views
from django.urls import path
from ledger_api_client.urls import urlpatterns as ledger_patterns
from rest_framework import routers

from boranga import views
from boranga.admin import admin
from boranga.components.conservation_status import api as conservation_status_api
from boranga.components.history import api as history_api
from boranga.components.main import api as main_api
from boranga.components.meetings import api as meeting_api
from boranga.components.occurrence import api as occurrence_api
from boranga.components.species_and_communities import api as species_communities_api
from boranga.components.users import api as users_api
from boranga.management.default_data_manager import DefaultDataManager
<<<<<<< HEAD


def are_migrations_running():
    """
    Checks whether the app was launched with the migration-specific params
    """
    # return sys.argv and ('migrate' in sys.argv or 'makemigrations' in sys.argv)
    return sys.argv and (
        "migrate" in sys.argv
        or "makemigrations" in sys.argv
        or "showmigrations" in sys.argv
        or "sqlmigrate" in sys.argv
    )
=======
from boranga.components.spatial import api as spatial_api
from boranga.utils import are_migrations_running
>>>>>>> 48cb2fce


# To test sentry
def trigger_error(request):
    division_by_zero = 1 / 0  # noqa


# API patterns
router = routers.DefaultRouter()
if settings.DEBUG is not True:
    router.include_root_view = False


router.register(
    r"external_species",
    species_communities_api.ExternalSpeciesViewSet,
    "external_species",
)

router.register(
    r"external_community",
    species_communities_api.ExternalCommunityViewSet,
    "external_community",
)
router.register(r"species", species_communities_api.SpeciesViewSet, "species")
router.register(r"community", species_communities_api.CommunityViewSet, "community")
router.register(
    r"taxonomy", species_communities_api.TaxonomyViewSet
)  # not used on species_profile
router.register(
    r"community_taxonomy", species_communities_api.CommunityTaxonomyViewSet
)  # not used on community_profile
router.register(
    r"species_paginated",
    species_communities_api.SpeciesPaginatedViewSet,
    "species_paginated",
)
router.register(
    r"communities_paginated",
    species_communities_api.CommunitiesPaginatedViewSet,
    "communities_paginated",
)
router.register(r"species_documents", species_communities_api.SpeciesDocumentViewSet)
router.register(
    r"community_documents", species_communities_api.CommunityDocumentViewSet
)
router.register(r"threat", species_communities_api.ConservationThreatViewSet)
router.register(
    r"species_conservation_status_paginated",
    conservation_status_api.SpeciesConservationStatusPaginatedViewSet,
    "species_conservation_status_paginated",
)
router.register(
    r"community_conservation_status_paginated",
    conservation_status_api.CommunityConservationStatusPaginatedViewSet,
    "community_conservation_status_paginated",
)
router.register(
    r"conservation_status_paginated",
    conservation_status_api.ConservationStatusPaginatedViewSet,
    "conservation_status_paginated",
)
router.register(
    r"conservation_status_documents",
    conservation_status_api.ConservationStatusDocumentViewSet,
)
router.register(
    r"cs_referrals", conservation_status_api.ConservationStatusReferralViewSet
)
router.register(
    r"cs_amendment_request",
    conservation_status_api.ConservationStatusAmendmentRequestViewSet,
    "cs_amendment_request",
)
router.register(
    r"ocr_amendment_request",
    occurrence_api.OccurrenceReportAmendmentRequestViewSet,
    "ocr_amendment_request",
)
router.register(r"ocr_referrals", occurrence_api.OccurrenceReportReferralViewSet)
router.register(r"meeting", meeting_api.MeetingViewSet, "meeting")
router.register(
    r"meeting_paginated", meeting_api.MeetingPaginatedViewSet, "meeting_paginated"
)
router.register(r"minutes", meeting_api.MinutesViewSet)
router.register(r"committee", meeting_api.CommitteeViewSet)
router.register(r"meeting_agenda_items", meeting_api.AgendaItemViewSet)
router.register(
    r"conservation_status", conservation_status_api.ConservationStatusViewSet
)
router.register(
    r"occurrence_report", occurrence_api.OccurrenceReportViewSet, "occurrence_report"
)
router.register(
    r"occurrence_report_referrals",
    occurrence_api.OccurrenceReportReferralViewSet,
    "occurrence_report_referrals",
)
router.register(
    r"occurrence_paginated",
    occurrence_api.OccurrencePaginatedViewSet,
    "occurrence_paginated",
)
router.register(
    r"occurrence",
    occurrence_api.OccurrenceViewSet,
    "occurrence",
)
router.register(r"occurrence_documents", occurrence_api.OccurrenceDocumentViewSet)
router.register(
    r"occurrence_report_paginated",
    occurrence_api.OccurrenceReportPaginatedViewSet,
    "occurrence_report_paginated",
)
router.register(r"observer_detail", occurrence_api.ObserverDetailViewSet)
router.register(
    r"occurrence_report_documents", occurrence_api.OccurrenceReportDocumentViewSet
)
router.register(r"ocr_threat", occurrence_api.OCRConservationThreatViewSet)
router.register(r"occ_threat", occurrence_api.OCCConservationThreatViewSet)

router.register(r"users", users_api.UserViewSet)
router.register(r"global_settings", main_api.GlobalSettingsViewSet)

router.register(r"tile_layer", spatial_api.TileLayerViewSet, "tile_layer")

api_patterns = [
    url(r"^api/profile$", users_api.GetProfile.as_view(), name="get-profile"),
    url(r"^api/countries$", users_api.GetCountries.as_view(), name="get-countries"),
    url(
        r"^api/department_users$",
        users_api.DepartmentUserList.as_view(),
        name="department-users-list",
    ),
    url(
        r"^api/filtered_users$",
        users_api.UserListFilterView.as_view(),
        name="filtered_users",
    ),
    url(r"^api/", include(router.urls)),
    url(
        r"^api/filter_lists_species",
        species_communities_api.GetSpeciesFilterDict.as_view(),
        name="get-filter_lists_species",
    ),
    url(
        r"^api/group_types_dict",
        species_communities_api.GetGroupTypeDict.as_view(),
        name="get-group-types-dict",
    ),
    url(
        r"^api/community_filter_dict",
        species_communities_api.GetCommunityFilterDict.as_view(),
        name="get-community-filter-dict",
    ),
    url(
        r"^api/region_district_filter_dict",
        species_communities_api.GetRegionDistrictFilterDict.as_view(),
        name="get-region_district_filter_dict",
    ),
    url(
        r"^api/species_profile_dict",
        species_communities_api.GetSpeciesProfileDict.as_view(),
        name="get-species-profile-dict",
    ),
    url(
        r"^api/community_profile_dict",
        species_communities_api.GetCommunityProfileDict.as_view(),
        name="get-community-profile-dict",
    ),
    url(
        r"^api/species_lookup$",
        species_communities_api.GetSpecies.as_view(),
        name="get-species",
    ),
    url(
        r"^api/communities_lookup$",
        species_communities_api.GetCommunities.as_view(),
        name="get-communities",
    ),
    url(
        r"^api/scientific_name_lookup$",
        species_communities_api.GetScientificName.as_view(),
        name="get-scientific-name",
    ),
    url(
        r"^api/scientific_name_lookup_by_groupname$",
        species_communities_api.GetScientificNameByGroup.as_view(),
        name="get-scientific-name-by-groupname",
    ),
    url(
        r"^api/common_name_lookup$",
        species_communities_api.GetCommonName.as_view(),
        name="get-common-name",
    ),
    url(
        r"^api/family_lookup$",
        species_communities_api.GetFamily.as_view(),
        name="get-family",
    ),
    url(
        r"^api/genera_lookup$",
        species_communities_api.GetGenera.as_view(),
        name="get-genera",
    ),
    url(
        r"^api/phylo_group_lookup$",
        species_communities_api.GetPhyloGroup.as_view(),
        name="get-phylo-group",
    ),
    url(
        r"^api/community_id_lookup$",
        species_communities_api.GetCommunityId.as_view(),
        name="get-community_id",
    ),
    url(
        r"^api/community_name_lookup$",
        species_communities_api.GetCommunityName.as_view(),
        name="get-community_name",
    ),
    url(
        r"^api/wild_status_lookup$",
        occurrence_api.GetWildStatus.as_view(),
        name="get-wild_status",
    ),
    url(
        r"^api/occurrence_source_lookup$",
        occurrence_api.GetOccurrenceSource.as_view(),
        name="get-occurrence_source_lookup",
    ),
    url(
        r"^api/cs_profile_dict$",
        conservation_status_api.GetCSProfileDict.as_view(),
        name="get-cs-profile-dict",
    ),
    url(
        r"^api/conservation_list_dict",
        conservation_status_api.GetConservationListDict.as_view(),
        name="get-conservation-list-dict",
    ),
    url(
        r"^api/proposal_amendment_request_reason_choices",
        conservation_status_api.AmendmentRequestReasonChoicesView.as_view(),
        name="amendment_request_reason_choices",
    ),
    url(
        r"^api/meeting_dict$",
        meeting_api.GetMeetingDict.as_view(),
        name="get-meeting-dict",
    ),
    url(
        r"^api/document_categories_dict$",
        species_communities_api.GetDocumentCategoriesDict.as_view(),
        name="get-document-categories-dict",
    ),
    url(
        r"^api/occ_profile_dict$",
        occurrence_api.GetOCCProfileDict.as_view(),
        name="get-occ-profile-dict",
    ),
    url(
        r"^api/history/(?P<app_label>[\w-]+)/(?P<component_name>[\w-]+)/(?P<model_name>[\w-]+)/(?P<pk>\d+)/$",
        history_api.GetPaginatedVersionsView.as_view(),
        name="get-versions",
    ),
    url(
        r"^api/history/(?P<app_label>[\w-]+)/(?P<model_name>[\w-]+)/(?P<revision_id>\d+)/$",
        history_api.GetRevisionVersionsView.as_view(),
        name="get-revision",
    ),
]

# URL Patterns
urlpatterns = [
    path(r"admin/", admin.site.urls),
    url(r"", include(api_patterns)),
    url(r"^$", views.BorangaRoutingView.as_view(), name="home"),
    url(r"^contact/", views.BorangaContactView.as_view(), name="ds_contact"),
    url(
        r"^further_info/",
        views.BorangaFurtherInformationView.as_view(),
        name="ds_further_info",
    ),
    url(r"^internal/", views.InternalView.as_view(), name="internal"),
    url(
        r"^external/species-communities$",
        views.PublicView.as_view(),
        name="species-communities",
    ),
    url(
        r"^external/species_communities/(?P<species_proposal_pk>\d+)",
        views.SpeciesView.as_view(),
        name="external-species-detail",
    ),
    url(r"^external/", views.ExternalView.as_view(), name="external"),
    url(r"^account/$", views.ExternalView.as_view(), name="manage-account"),
    url(r"^profiles/", views.ExternalView.as_view(), name="manage-profiles"),
    url(
        r"^mgt-commands/$", views.ManagementCommandsView.as_view(), name="mgt-commands"
    ),
    url(r"^private-media/", views.getPrivateFile, name="view_private_file"),
    # following url is defined so that to include url path when sending Proposal amendment request to user.
    url(
        r"^external/conservation_status/(?P<cs_proposal_pk>\d+)/$",
        views.ExternalConservationStatusView.as_view(),
        name="external-conservation-status-detail",
    ),
    url(
        r"^internal/conservation_status/(?P<cs_proposal_pk>\d+)/$",
        views.InternalConservationStatusView.as_view(),
        name="internal-conservation-status-detail",
    ),
    url(
        r"^internal/conservation-status/",
        views.InternalConservationStatusDashboardView.as_view(),
        name="internal-conservation-status-dashboard",
    ),
    url(
        r"^internal/conservation_status/(?P<cs_proposal_pk>\d+)/cs_referral/(?P<referral_pk>\d+)/$",
        views.ConservationStatusReferralView.as_view(),
        name="internal-conservation-status-referral-detail",
    ),
    url(
        r"^internal/species_communities/(?P<species_proposal_pk>\d+)/$",
        views.InternalSpeciesView.as_view(),
        name="internal-species-detail",
    ),
    url(
        r"^internal/species_communities/(?P<community_proposal_pk>\d+)/$",
        views.InternalCommunityView.as_view(),
        name="internal-community-detail",
    ),
    url(
        r"^internal/meetings/",
        views.InternalMeetingDashboardView.as_view(),
        name="internal-meeting-dashboard",
    ),
    url(
        r"^external/occurrence-report/(?P<occurrence_report_pk>\d+)/$",
        views.ExternalOccurrenceReportView.as_view(),
        name="external-occurrence-report-detail",
    ),
    url(
        r"^internal/occurrence_report/(?P<occurrence_report_pk>\d+)/$",
        views.InternalOccurrenceReportView.as_view(),
        name="internal-occurrence-report-detail",
    ),
    url(
        r"^internal/occurrence_report/(?P<occurrence_report_pk>\d+)/ocr_referral/(?P<referral_pk>\d+)/$",
        views.InternalOccurrenceReportReferralView.as_view(),
        name="internal-occurrence-report-referral-detail",
    ),
    urls.path("sentry-debug/", trigger_error),
] + ledger_patterns

if settings.DEBUG:  # Serve media locally in development.
    urlpatterns += static(settings.MEDIA_URL, document_root=settings.MEDIA_ROOT)

    if "debug_toolbar" in settings.INSTALLED_APPS and settings.SHOW_DEBUG_TOOLBAR:
        urlpatterns += [
            # ...
            path("__debug__/", include("debug_toolbar.urls")),
        ]

# DBCA Template URLs
urlpatterns.append(
    urls.path(
        "logout/", auth_views.LogoutView.as_view(), {"next_page": "/"}, name="logout"
    )
)
if conf.settings.ENABLE_DJANGO_LOGIN:
    urlpatterns.append(
        urls.re_path(r"^ssologin/", auth_views.LoginView.as_view(), name="ssologin")
    )

if not are_migrations_running():
    DefaultDataManager()<|MERGE_RESOLUTION|>--- conflicted
+++ resolved
@@ -16,10 +16,10 @@
 from boranga.components.main import api as main_api
 from boranga.components.meetings import api as meeting_api
 from boranga.components.occurrence import api as occurrence_api
+from boranga.components.spatial import api as spatial_api
 from boranga.components.species_and_communities import api as species_communities_api
 from boranga.components.users import api as users_api
 from boranga.management.default_data_manager import DefaultDataManager
-<<<<<<< HEAD
 
 
 def are_migrations_running():
@@ -33,10 +33,6 @@
         or "showmigrations" in sys.argv
         or "sqlmigrate" in sys.argv
     )
-=======
-from boranga.components.spatial import api as spatial_api
-from boranga.utils import are_migrations_running
->>>>>>> 48cb2fce
 
 
 # To test sentry
