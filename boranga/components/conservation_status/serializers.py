import logging

from rest_framework import serializers

from boranga.components.conservation_status.models import (
    ConservationStatus,
    ConservationStatusAmendmentRequest,
    ConservationStatusAmendmentRequestDocument,
    ConservationStatusDeclinedDetails,
    ConservationStatusDocument,
    ConservationStatusIssuanceApprovalDetails,
    ConservationStatusLogEntry,
    ConservationStatusReferral,
    ConservationStatusUserAction,
    CSExternalRefereeInvite,
)
from boranga.components.main.serializers import (
    CommunicationLogEntrySerializer,
    EmailUserSerializer,
)
from boranga.components.species_and_communities.models import CommunityTaxonomy
from boranga.components.users.serializers import SubmitterInformationSerializer
from boranga.helpers import (
    is_conservation_status_approver,
    is_conservation_status_assessor,
    is_contributor,
    is_internal,
<<<<<<< HEAD
    is_new_external_contributor,
=======
    is_species_communities_approver,
    is_occurrence_assessor,
    is_occurrence_approver,
>>>>>>> 9930e9dd
)
from boranga.ledger_api_utils import retrieve_email_user

logger = logging.getLogger("boranga")


# Serializer used for species and communities forms
class BasicConservationStatusSerializer(serializers.ModelSerializer):
    wa_legislative_list = serializers.CharField(
        source="wa_legislative_list.code", allow_null=True
    )
    wa_legislative_category = serializers.CharField(
        source="wa_legislative_category.code", allow_null=True
    )
    wa_priority_category = serializers.CharField(
        source="wa_priority_category.code", allow_null=True
    )
    commonwealth_conservation_list = serializers.CharField(
        source="commonwealth_conservation_list.code", allow_null=True
    )
    under_review = serializers.SerializerMethodField()

    class Meta:
        model = ConservationStatus
        fields = (
            "id",
            "conservation_status_number",
            "wa_legislative_list",
            "wa_legislative_category",
            "wa_priority_category",
            "commonwealth_conservation_list",
            "international_conservation",
            "conservation_criteria",
            "under_review",
        )
        read_only_fields = fields

    def get_under_review(self, obj):
        under_review_statuses = [
            ConservationStatus.PROCESSING_STATUS_READY_FOR_AGENDA,
        ]
        request = self.context["request"]
        if is_conservation_status_assessor(request) or is_conservation_status_approver(
            request
        ):
            under_review_statuses.append(
                ConservationStatus.PROCESSING_STATUS_WITH_ASSESSOR
            )
            under_review_statuses.append(
                ConservationStatus.PROCESSING_STATUS_WITH_REFERRAL
            )

        return ConservationStatus.objects.filter(
            species_taxonomy=obj.species_taxonomy,
            processing_status__in=under_review_statuses,
        ).exists()


class ListConservationStatusSerializer(serializers.ModelSerializer):
    scientific_name = serializers.CharField(
        source="species_taxonomy.scientific_name", allow_null=True
    )
    community_name = serializers.SerializerMethodField()
    customer_status = serializers.CharField(source="get_customer_status_display")
    is_new_contributor = serializers.SerializerMethodField()

    class Meta:
        model = ConservationStatus
        fields = (
            "id",
            "conservation_status_number",
            "group_type",
            "scientific_name",
            "community_name",
            "processing_status",
            "customer_status",
            "can_user_edit",
            "can_user_view",
            "is_new_contributor",
        )
        datatables_always_serialize = (
            "id",
            "conservation_status_number",
            "group_type",
            "scientific_name",
            "community_name",
            "processing_status",
            "customer_status",
            "can_user_edit",
            "can_user_view",
            "is_new_contributor",
        )

    def get_community_name(self, obj):
        if obj.community:
            try:
                taxonomy = CommunityTaxonomy.objects.get(community=obj.community)
                return taxonomy.community_name
            except CommunityTaxonomy.DoesNotExist:
                return ""
        return ""

    def get_is_new_contributor(self, obj):
        return is_new_external_contributor(obj.submitter)


class ListSpeciesConservationStatusSerializer(serializers.ModelSerializer):
    group_type = serializers.SerializerMethodField()
    species_number = serializers.SerializerMethodField()
    scientific_name = serializers.CharField(
        source="species_taxonomy.scientific_name", allow_null=True
    )
    common_name = serializers.SerializerMethodField()
    family = serializers.SerializerMethodField()
    genus = serializers.SerializerMethodField()
    phylogenetic_group = serializers.SerializerMethodField()
    wa_priority_list = serializers.CharField(
        source="wa_priority_list.code", allow_null=True
    )
    wa_priority_category = serializers.CharField(
        source="wa_priority_category.code", allow_null=True
    )
    wa_legislative_list = serializers.CharField(
        source="wa_legislative_list.code", allow_null=True
    )
    wa_legislative_category = serializers.CharField(
        source="wa_legislative_category.code", allow_null=True
    )
    commonwealth_conservation_list = serializers.CharField(
        source="commonwealth_conservation_list.code", allow_null=True
    )
    processing_status = serializers.CharField(source="get_processing_status_display")
    assessor_process = serializers.SerializerMethodField(read_only=True)
    approver_process = serializers.SerializerMethodField(read_only=True)
    assessor_edit = serializers.SerializerMethodField(read_only=True)
    internal_user_edit = serializers.SerializerMethodField(read_only=True)
    is_new_contributor = serializers.SerializerMethodField()
    change_code = serializers.CharField(
        source="change_code.code", read_only=True, allow_null=True
    )
    submitter_name = serializers.CharField(
        source="submitter_information.name", allow_null=True
    )
    submitter_category = serializers.CharField(
        source="submitter_information.submitter_category.name", allow_null=True
    )
    submitter_organisation = serializers.CharField(
        source="submitter_information.organisation", allow_null=True
    )
    assessor_name = serializers.SerializerMethodField()

    class Meta:
        model = ConservationStatus
        fields = (
            "id",
            "conservation_status_number",
            "group_type",
            "species_number",
            "scientific_name",
            "common_name",
            "family",
            "genus",
            "phylogenetic_group",
            "wa_priority_list",
            "wa_priority_category",
            "wa_legislative_list",
            "wa_legislative_category",
            "commonwealth_conservation_list",
            "international_conservation",
            "conservation_criteria",
            "processing_status",
            "customer_status",
            "can_user_edit",
            "can_user_view",
            "assessor_process",
            "approver_process",
            "assessor_edit",
            "internal_application",
            "internal_user_edit",
            "effective_from",
            "effective_to",
            "is_new_contributor",
            "review_due_date",
            "listing_date",
            "change_code",
            "submitter_name",
            "submitter_category",
            "submitter_organisation",
            "assessor_name",
        )
        datatables_always_serialize = (
            "id",
            "conservation_status_number",
            "group_type",
            "species_number",
            "scientific_name",
            "common_name",
            "family",
            "genus",
            "phylogenetic_group",
            "wa_priority_list",
            "wa_priority_category",
            "wa_legislative_list",
            "wa_legislative_category",
            "commonwealth_conservation_list",
            "processing_status",
            "customer_status",
            "can_user_edit",
            "can_user_view",
            "assessor_process",
            "approver_process",
            "assessor_edit",
            "internal_application",
            "internal_user_edit",
            "effective_from",
            "effective_to",
            "is_new_contributor",
            "change_code",
            "submitter_name",
            "submitter_category",
            "submitter_organisation",
            "assessor_name",
        )

    def get_group_type(self, obj):
        if obj.species:
            return obj.species.group_type.name
        else:
            return (
                obj.application_type.name
            )  # if user haven't filled up the form yet(ie. species not selected)

    def get_species_number(self, obj):
        if obj.species:
            return obj.species.species_number
        return ""

    def get_common_name(self, obj):
        if obj.species:
            if obj.species.taxonomy.vernaculars:
                names_list = obj.species.taxonomy.vernaculars.all().values_list(
                    "vernacular_name", flat=True
                )
                return ",".join(names_list)
        return ""

    def get_family(self, obj):
        if obj.species:
            if obj.species.taxonomy.family_id:
                return obj.species.taxonomy.family_name
        return ""

    def get_genus(self, obj):
        if obj.species:
            if obj.species.taxonomy.genera_id:
                return obj.species.taxonomy.genera_name
        return ""

    def get_phylogenetic_group(self, obj):
        if obj.species:
            if obj.species.taxonomy.informal_groups:
                return obj.species.taxonomy.informal_groups.all().values_list(
                    "classification_system_fk_id__class_desc", flat=True
                )
        return ""

    def get_assessor_process(self, obj):
        # Check if currently logged in user has access to process the proposal
        request = self.context["request"]
        return obj.can_officer_process and is_conservation_status_assessor(request)

    def get_approver_process(self, obj):
        request = self.context["request"]
        return obj.can_approver_process and is_conservation_status_approver(request)

    def get_assessor_edit(self, obj):
        request = self.context["request"]
        user = request.user
        if obj.can_officer_edit:
            if user in obj.allowed_assessors:
                return True
        return False

    def get_internal_user_edit(self, obj):
        request = self.context["request"]
        return (
            obj.can_user_edit
            and obj.internal_application
            and is_internal(request)
            and obj.submitter == request.user.id
        )

    def get_is_new_contributor(self, obj):
        return is_new_external_contributor(obj.submitter)

    def get_assessor_name(self, obj):
        if obj.assigned_officer:
            email_user = retrieve_email_user(obj.assigned_officer)
            return email_user.get_full_name()
        return ""


class ListCommunityConservationStatusSerializer(serializers.ModelSerializer):
    group_type = serializers.SerializerMethodField()
    community_number = serializers.SerializerMethodField()
    community_migrated_id = serializers.SerializerMethodField()
    community_name = serializers.SerializerMethodField()
    processing_status = serializers.CharField(source="get_processing_status_display")
    regions = serializers.SerializerMethodField()
    districts = serializers.SerializerMethodField()
    assessor_process = serializers.SerializerMethodField(read_only=True)
    assessor_edit = serializers.SerializerMethodField(read_only=True)
    internal_user_edit = serializers.SerializerMethodField(read_only=True)
    wa_priority_list = serializers.CharField(
        source="wa_priority_list.code", allow_null=True
    )
    wa_priority_category = serializers.CharField(
        source="wa_priority_category.code", allow_null=True
    )
    wa_legislative_list = serializers.CharField(
        source="wa_legislative_list.code", allow_null=True
    )
    wa_legislative_category = serializers.CharField(
        source="wa_legislative_category.code", allow_null=True
    )
    commonwealth_conservation_list = serializers.CharField(
        source="commonwealth_conservation_list.code", allow_null=True
    )
    change_code = serializers.CharField(
        source="change_code.code", read_only=True, allow_null=True
    )
    submitter_name = serializers.CharField(
        source="submitter_information.name", allow_null=True
    )
    submitter_category = serializers.CharField(
        source="submitter_information.submitter_category.name", allow_null=True
    )
    submitter_organisation = serializers.CharField(
        source="submitter_information.organisation", allow_null=True
    )
    assessor_name = serializers.SerializerMethodField()

    class Meta:
        model = ConservationStatus
        fields = (
            "id",
            "conservation_status_number",
            "group_type",
            "community_number",
            "community_migrated_id",
            "community_name",
            "regions",
            "districts",
            "processing_status",
            "customer_status",
            "can_user_edit",
            "can_user_view",
            "assessor_process",
            "assessor_edit",
            "internal_application",
            "internal_user_edit",
            "wa_priority_list",
            "wa_priority_category",
            "wa_legislative_list",
            "wa_legislative_category",
            "commonwealth_conservation_list",
            "international_conservation",
            "conservation_criteria",
            "effective_from",
            "effective_to",
            "review_due_date",
            "change_code",
            "submitter_name",
            "submitter_category",
            "submitter_organisation",
            "assessor_name",
        )
        datatables_always_serialize = (
            "id",
            "conservation_status_number",
            "community_number",
            "group_type",
            "community_migrated_id",
            "community_name",
            "regions",
            "districts",
            "processing_status",
            "customer_status",
            "can_user_edit",
            "can_user_view",
            "assessor_process",
            "assessor_edit",
            "internal_application",
            "internal_user_edit",
            "wa_priority_list",
            "wa_priority_category",
            "wa_legislative_list",
            "wa_legislative_category",
            "commonwealth_conservation_list",
            "international_conservation",
            "conservation_criteria",
            "effective_from",
            "effective_to",
            "review_due_date",
            "change_code",
            "submitter_name",
            "submitter_category",
            "submitter_organisation",
            "assessor_name",
        )

    def get_group_type(self, obj):
        if obj.community:
            return obj.community.group_type.name
        else:
            return (
                obj.application_type.name
            )  # if user haven't filled up the form yet(ie. species not selected)

    def get_community_number(self, obj):
        if obj.community:
            return obj.community.community_number
        return ""

    def get_community_migrated_id(self, obj):
        if obj.community:
            try:
                taxonomy = CommunityTaxonomy.objects.get(community=obj.community)
                return taxonomy.community_migrated_id
            except CommunityTaxonomy.DoesNotExist:
                return ""
        return ""

    def get_community_name(self, obj):
        if obj.community:
            try:
                taxonomy = CommunityTaxonomy.objects.get(community=obj.community)
                return taxonomy.community_name
            except CommunityTaxonomy.DoesNotExist:
                return ""
        return ""

    def get_regions(self, obj):
        if obj.community:
            if obj.community.regions:
                # return obj.community.region.name
                regions_list = obj.community.regions.all().values_list(
                    "name", flat=True
                )
            return ",".join(regions_list)
        return ""

    def get_districts(self, obj):
        if obj.community:
            if obj.community.districts:
                # return obj.community.district.name
                districts_list = obj.community.districts.all().values_list(
                    "name", flat=True
                )
            return ",".join(districts_list)
        return ""

    def get_assessor_process(self, obj):
        # Check if currently logged in user has access to process the proposal
        request = self.context["request"]
        return obj.can_officer_process and is_conservation_status_assessor(request)

    def get_assessor_edit(self, obj):
        request = self.context["request"]
        user = request.user
        if obj.can_officer_edit:
            if user in obj.allowed_assessors:
                return True
        return False

    def get_internal_user_edit(self, obj):
        request = self.context["request"]
        return (
            obj.can_user_edit
            and obj.internal_application
            and is_internal(request)
            and obj.submitter == request.user.id
        )

    def get_assessor_name(self, obj):
        if obj.assigned_officer:
            email_user = retrieve_email_user(obj.assigned_officer)
            return email_user.get_full_name()
        return ""


class BaseConservationStatusSerializer(serializers.ModelSerializer):
    readonly = serializers.SerializerMethodField(read_only=True)
    group_type = serializers.SerializerMethodField(read_only=True)
    group_type_id = serializers.SerializerMethodField(read_only=True)
    is_submitter = serializers.SerializerMethodField(read_only=True)
    wa_legislative_list = serializers.CharField(
        source="wa_legislative_list.code", read_only=True, allow_null=True
    )
    wa_legislative_category = serializers.CharField(
        source="wa_legislative_category.code", read_only=True, allow_null=True
    )
    wa_priority_list = serializers.CharField(
        source="wa_priority_list.code", read_only=True, allow_null=True
    )
    wa_priority_category = serializers.CharField(
        source="wa_priority_category.code", read_only=True, allow_null=True
    )
    commonwealth_conservation_list = serializers.CharField(
        source="commonwealth_conservation_list.code", read_only=True, allow_null=True
    )

    class Meta:
        model = ConservationStatus
        fields = (
            "id",
            "group_type",
            "group_type_id",
            "species_taxonomy_id",
            "species_id",
            "community_id",
            "conservation_status_number",
            "wa_legislative_list_id",
            "wa_legislative_list",
            "wa_legislative_category_id",
            "wa_legislative_category",
            "wa_priority_list_id",
            "wa_priority_list",
            "wa_priority_category_id",
            "wa_priority_category",
            "commonwealth_conservation_list_id",
            "commonwealth_conservation_list",
            "international_conservation",
            "conservation_criteria",
            "recommended_wa_legislative_list_id",
            "recommended_wa_legislative_category_id",
            "recommended_wa_priority_list_id",
            "recommended_wa_priority_category_id",
            "recommended_commonwealth_conservation_list_id",
            "recommended_international_conservation",
            "recommended_conservation_criteria",
            "comment",
            "lodgement_date",
            "applicant_type",
            "applicant",
            "submitter",
            "assigned_officer",
            "customer_status",
            "processing_status",
            "review_status",
            "readonly",
            "can_user_edit",
            "can_user_view",
            "reference",
            "applicant_details",
            "assigned_officer",
            "assigned_approver",
            "deficiency_data",
            "assessor_data",
            "approval_level",
            "submitter_information",
            "is_submitter",
        )

    def get_readonly(self, obj):
        return False

    def get_group_type(self, obj):
        if obj.species:
            return obj.species.group_type.name
        elif obj.community:
            return obj.community.group_type.name
        else:
            return obj.application_type.name

    def get_group_type_id(self, obj):
        if obj.species:
            return obj.species.group_type.id
        elif obj.community:
            return obj.community.group_type.id
        else:
            return obj.application_type.id

    # def get_conservation_criteria(self,obj):
    #     return [c.id for c in obj.conservation_criteria.all()]

    def get_processing_status(self, obj):
        return obj.get_processing_status_display()

    def get_review_status(self, obj):
        return obj.get_review_status_display()

    def get_customer_status(self, obj):
        return obj.get_customer_status_display()

    def get_is_submitter(self, obj):
        request = self.context["request"]
        return obj.submitter == request.user.id


class ConservationStatusSerializer(BaseConservationStatusSerializer):
    submitter = serializers.SerializerMethodField(read_only=True)
    processing_status = serializers.SerializerMethodField(read_only=True)
    review_status = serializers.SerializerMethodField(read_only=True)
    customer_status = serializers.SerializerMethodField(read_only=True)
    submitter_information = SubmitterInformationSerializer(read_only=True)

    def get_readonly(self, obj):
        return obj.can_user_view

    def get_submitter(self, obj):
        if obj.submitter:
            email_user = retrieve_email_user(obj.submitter)
            return EmailUserSerializer(email_user).data

        return None


class CreateConservationStatusSerializer(BaseConservationStatusSerializer):
    application_type = serializers.IntegerField(
        required=False, allow_null=True, write_only=True
    )

    class Meta:
        model = ConservationStatus
        fields = (
            "id",
            "application_type",
            "internal_application",
            "submitter",
        )
        read_only_fields = (
            "id",
            "application_type",
            "submitter",
        )


class ConservationStatusProposalReferralSerializer(serializers.ModelSerializer):
    referral = serializers.SerializerMethodField()
    processing_status = serializers.CharField(source="get_processing_status_display")
    referral_comment = serializers.SerializerMethodField()

    class Meta:
        model = ConservationStatusReferral
        fields = "__all__"

    def get_referral_comment(self, obj):
        return obj.referral_comment if obj.referral_comment else ""

    def get_referral(self, obj):
        referral_email_user = retrieve_email_user(obj.referral)
        serializer = EmailUserSerializer(referral_email_user)
        return serializer.data


class CSExternalRefereeInviteSerializer(serializers.ModelSerializer):
    conservation_status_id = serializers.IntegerField(required=False)
    full_name = serializers.CharField(read_only=True)

    class Meta:
        model = CSExternalRefereeInvite
        fields = [
            "id",
            "first_name",
            "last_name",
            "full_name",
            "email",
            "invite_text",
            "conservation_status_id",
        ]


class ConservationStatusDeclinedDetailsSerializer(serializers.ModelSerializer):
    class Meta:
        model = ConservationStatusDeclinedDetails
        fields = "__all__"


class ConservationStatusIssuanceApprovalDetailsSerializer(serializers.ModelSerializer):
    effective_from_date = serializers.DateField(
        format="%Y-%m-%d", required=False, allow_null=True
    )

    class Meta:
        model = ConservationStatusIssuanceApprovalDetails
        fields = (
            "effective_from_date",
            "details",
            "cc_email",
        )


class CurrentConservationStatusSerializer(serializers.ModelSerializer):
    """Used in the serializer below so we can easily reference all the required fields
    for the current conservation status in the internal conservation status serializer
    without having to add lots of serializer method fields."""

    class Meta:
        model = ConservationStatus
        fields = [
            "id",
            "conservation_status_number",
            "wa_legislative_list_id",
            "wa_legislative_category_id",
            "wa_priority_list_id",
            "wa_priority_category_id",
            "commonwealth_conservation_list_id",
            "international_conservation",
            "conservation_criteria",
        ]


class InternalConservationStatusSerializer(BaseConservationStatusSerializer):
    submitter = serializers.SerializerMethodField(read_only=True)
    processing_status = serializers.SerializerMethodField(read_only=True)
    customer_status = serializers.SerializerMethodField(read_only=True)
    current_assessor = serializers.SerializerMethodField()
    latest_referrals = ConservationStatusProposalReferralSerializer(many=True)
    allowed_assessors = EmailUserSerializer(many=True)
    assessor_mode = serializers.SerializerMethodField()
    conservationstatusdeclineddetails = ConservationStatusDeclinedDetailsSerializer()
    conservationstatusissuanceapprovaldetails = (
        ConservationStatusIssuanceApprovalDetailsSerializer()
    )
    conservation_status_approval_document = serializers.SerializerMethodField()
    internal_user_edit = serializers.SerializerMethodField(read_only=True)
    can_edit_recommended = serializers.SerializerMethodField(read_only=True)
    referrals = ConservationStatusProposalReferralSerializer(many=True)
    is_new_contributor = serializers.SerializerMethodField(read_only=True)
    internal_application = serializers.BooleanField(read_only=True)
    current_conservation_status = CurrentConservationStatusSerializer(read_only=True)
    approver_process = serializers.SerializerMethodField(read_only=True)
    submitter_information = SubmitterInformationSerializer(read_only=True)
    conservation_status_under_review = CurrentConservationStatusSerializer(
        read_only=True, allow_null=True
    )
    external_referral_invites = CSExternalRefereeInviteSerializer(many=True)
<<<<<<< HEAD
    change_code = serializers.CharField(
        source="change_code.code", read_only=True, allow_null=True
    )
=======
    can_add_log = serializers.SerializerMethodField(read_only=True)
>>>>>>> 9930e9dd

    class Meta:
        model = ConservationStatus
        fields = (
            "id",
            "group_type",
            "group_type_id",
            "species_taxonomy_id",
            "species_id",
            "community_id",
            "conservation_status_number",
            "wa_legislative_list_id",
            "wa_legislative_category_id",
            "wa_priority_list_id",
            "wa_priority_category_id",
            "commonwealth_conservation_list_id",
            "international_conservation",
            "conservation_criteria",
            "recommended_conservation_criteria",
            "comment",
            "processing_status",
            "customer_status",
            "readonly",
            "lodgement_date",
            "listing_date",
            "review_due_date",
            "effective_from",
            "effective_to",
            "submitter",
            "applicant_type",
            "assigned_officer",
            "assigned_approver",
            "approver_process",
            "can_user_edit",
            "can_user_view",
            "current_assessor",
            "latest_referrals",
            "referrals",
            "allowed_assessors",
            "assessor_mode",
            "deficiency_data",
            "assessor_data",
            "proposed_decline_status",
            "conservationstatusdeclineddetails",
            "conservationstatusissuanceapprovaldetails",
            "internal_user_edit",
            "conservation_status_approval_document",
            "approval_level",
            "can_edit_recommended",
            "internal_application",
            "is_new_contributor",
            "change_code_id",
            "change_code",
            "current_conservation_status",
            "submitter_information",
            "conservation_status_under_review",
            "external_referral_invites",
<<<<<<< HEAD
            "is_submitter",
=======
            "can_add_log",
>>>>>>> 9930e9dd
        )

    def get_submitter(self, obj):
        if obj.submitter:
            email_user = retrieve_email_user(obj.submitter)
            return EmailUserSerializer(email_user).data
        else:
            return None

    def get_processing_status(self, obj):
        return obj.get_processing_status_display()

    def get_readonly(self, obj):
        if obj.can_user_edit:
            if obj.internal_application:
                return False
            else:
                return True
        else:
            return obj.can_user_view

    def get_current_assessor(self, obj):
        return {
            "id": self.context["request"].user.id,
            "name": self.context["request"].user.get_full_name(),
            "email": self.context["request"].user.email,
        }
    
    def get_can_add_log(self, obj):
        request = self.context["request"]
        return (is_conservation_status_assessor(request)
                or is_conservation_status_approver(request)
                or is_species_communities_approver(request)
                or is_occurrence_assessor(request)
                or is_occurrence_approver(request))

    def get_assessor_mode(self, obj):
        request = self.context["request"]
        return {
            "assessor_mode": True,
            "has_assessor_mode": obj.has_assessor_mode(request),
            "has_unlocked_mode": obj.has_unlocked_mode(request),
            "assessor_can_assess": obj.can_assess(request),
            "assessor_level": "assessor",
            "assessor_box_view": obj.assessor_comments_view(request),      
        }

    def get_internal_user_edit(self, obj):
        # Internal user here refers to an internal contributor
        request = self.context["request"]
        return (
            obj.can_user_edit
            and obj.internal_application
            and is_internal(request)
            and obj.submitter == request.user.id
        )

    def get_conservation_status_approval_document(self, obj):
        try:
            if (
                obj.conservationstatusissuanceapprovaldetails.conservation_status_approval_document
                is not None
            ):
                return [
                    obj.conservationstatusissuanceapprovaldetails.conservation_status_approval_document.name,
                    obj.conservationstatusissuanceapprovaldetails.conservation_status_approval_document._file.url,
                ]
            else:
                return (
                    obj.conservationstatusissuanceapprovaldetails.conservation_status_approval_document
                )
        except ConservationStatusIssuanceApprovalDetails.DoesNotExist:
            return None

    def get_can_edit_recommended(self, obj):
        request = self.context["request"]
        return obj.can_edit_recommended(request)

    def get_is_new_contributor(self, obj):
        return is_new_external_contributor(obj.submitter)

    def get_approver_process(self, obj):
        request = self.context["request"]
        return obj.can_approver_process and is_conservation_status_approver(request)


class InternalSpeciesConservationStatusSerializer(BaseConservationStatusSerializer):
    submitter = serializers.SerializerMethodField(read_only=True)
    processing_status = serializers.SerializerMethodField(read_only=True)
    customer_status = serializers.SerializerMethodField(read_only=True)
    current_assessor = serializers.SerializerMethodField()
    latest_referrals = ConservationStatusProposalReferralSerializer(many=True)
    allowed_assessors = EmailUserSerializer(many=True)
    assessor_mode = serializers.SerializerMethodField()
    conservationstatusdeclineddetails = ConservationStatusDeclinedDetailsSerializer()
    can_add_log = serializers.SerializerMethodField()

    class Meta:
        model = ConservationStatus
        fields = (
            "id",
            "group_type",
            "species_id",
            "conservation_status_number",
            "conservation_list_id",
            "conservation_category_id",
            "conservation_criteria",
            "comment",
            "processing_status",
            "customer_status",
            "readonly",
            "lodgement_date",
            "submitter",
            "applicant_type",
            "assigned_officer",
            "assigned_approver",
            "can_user_edit",
            "can_user_view",
            "current_assessor",
            "latest_referrals",
            "allowed_assessors",
            "assessor_mode",
            "deficiency_data",
            "assessor_data",
            "proposed_decline_status",
            "conservationstatusdeclineddetails",
            "can_add_log",
        )

    def get_submitter(self, obj):
        if obj.submitter:
            email_user = retrieve_email_user(obj.submitter)
            return EmailUserSerializer(email_user).data
        else:
            return None

    def get_readonly(self, obj):
        return True

    def get_current_assessor(self, obj):
        return {
            "id": self.context["request"].user.id,
            "name": self.context["request"].user.get_full_name(),
            "email": self.context["request"].user.email,
        }

    def get_can_add_log(self, obj):
        request = self.context["request"]
        return (is_conservation_status_assessor(request)
                or is_conservation_status_approver(request)
                or is_species_communities_approver(request)
                or is_occurrence_assessor(request)
                or is_occurrence_approver(request))

    def get_assessor_mode(self, obj):
        request = self.context["request"]
        return {
            "assessor_mode": True,
            "has_assessor_mode": obj.has_assessor_mode(request),
            "assessor_can_assess": obj.can_assess(request),
            "assessor_level": "assessor",
            "assessor_box_view": obj.assessor_comments_view(request),
        }


class SaveSpeciesConservationStatusSerializer(BaseConservationStatusSerializer):
    species_taxonomy_id = serializers.IntegerField(required=True, write_only=True)

    wa_legislative_list_id = serializers.IntegerField(
        required=False, allow_null=True, write_only=True
    )
    wa_legislative_category_id = serializers.IntegerField(
        required=False, allow_null=True, write_only=True
    )
    wa_priority_list_id = serializers.IntegerField(
        required=False, allow_null=True, write_only=True
    )
    wa_priority_category_id = serializers.IntegerField(
        required=False, allow_null=True, write_only=True
    )
    commonwealth_conservation_list_id = serializers.IntegerField(
        required=False, allow_null=True, write_only=True
    )

    recommended_wa_legislative_list_id = serializers.IntegerField(
        required=False, allow_null=True, write_only=True
    )
    recommended_wa_legislative_category_id = serializers.IntegerField(
        required=False, allow_null=True, write_only=True
    )
    recommended_wa_priority_list_id = serializers.IntegerField(
        required=False, allow_null=True, write_only=True
    )
    recommended_wa_priority_category_id = serializers.IntegerField(
        required=False, allow_null=True, write_only=True
    )
    recommended_commonwealth_conservation_list_id = serializers.IntegerField(
        required=False, allow_null=True, write_only=True
    )
    change_code_id = serializers.IntegerField(
        required=False, allow_null=True, write_only=True
    )

    class Meta:
        model = ConservationStatus
        fields = (
            "id",
            "application_type",
            "species_taxonomy_id",
            "wa_legislative_list_id",
            "wa_legislative_category_id",
            "wa_priority_list_id",
            "wa_priority_category_id",
            "commonwealth_conservation_list_id",
            "international_conservation",
            "conservation_criteria",
            "recommended_wa_legislative_list_id",
            "recommended_wa_legislative_category_id",
            "recommended_wa_priority_list_id",
            "recommended_wa_priority_category_id",
            "recommended_commonwealth_conservation_list_id",
            "recommended_international_conservation",
            "recommended_conservation_criteria",
            "comment",
            "lodgement_date",
            "listing_date",
            "review_due_date",
            "applicant_type",
            "submitter",
            "readonly",
            "can_user_edit",
            "can_user_view",
            "reference",
            "deficiency_data",
            "assessor_data",
            "change_code_id",
            "approval_level",
        )
        read_only_fields = ("id",)


class CreateSpeciesConservationStatusSerializer(BaseConservationStatusSerializer):
    class Meta:
        model = ConservationStatus
        fields = ("id",)
        read_only_fields = ("id",)


# Not used at the moment
class InternalCommunityConservationStatusSerializer(BaseConservationStatusSerializer):
    submitter = serializers.SerializerMethodField(read_only=True)
    processing_status = serializers.SerializerMethodField(read_only=True)
    customer_status = serializers.SerializerMethodField(read_only=True)
    current_assessor = serializers.SerializerMethodField()
    latest_referrals = ConservationStatusProposalReferralSerializer(many=True)
    allowed_assessors = EmailUserSerializer(many=True)
    assessor_mode = serializers.SerializerMethodField()
    conservationstatusdeclineddetails = ConservationStatusDeclinedDetailsSerializer(
        many=True
    )
    can_add_log = serializers.SerializerMethodField()

    class Meta:
        model = ConservationStatus
        fields = (
            "id",
            "group_type",
            "community_id",
            "conservation_status_number",
            "conservation_list_id",
            "conservation_category_id",
            "conservation_criteria",
            "comment",
            "processing_status",
            "customer_status",
            "readonly",
            "lodgement_date",
            "submitter",
            "applicant_type",
            "assigned_officer",
            "assigned_approver",
            "can_user_edit",
            "can_user_view",
            "current_assessor",
            "latest_referrals",
            "allowed_assessors",
            "assessor_mode",
            "deficiency_data",
            "assessor_data",
            "proposed_decline_status",
            "conservationstatusdeclineddetails",
            "can_add_log",
        )

    def get_submitter(self, obj):
        if obj.submitter:
            email_user = retrieve_email_user(obj.submitter)
            return EmailUserSerializer(email_user).data
        else:
            return None

    def get_readonly(self, obj):
        return True

    def get_current_assessor(self, obj):
        return {
            "id": self.context["request"].user.id,
            "name": self.context["request"].user.get_full_name(),
            "email": self.context["request"].user.email,
        }
    
    def get_can_add_log(self, obj):
        request = self.context["request"]
        return (is_conservation_status_assessor(request)
                or is_conservation_status_approver(request)
                or is_species_communities_approver(request)
                or is_occurrence_assessor(request)
                or is_occurrence_approver(request))

    def get_assessor_mode(self, obj):
        request = self.context["request"]
        return {
            "assessor_mode": True,
            "has_assessor_mode": obj.has_assessor_mode(request),
            "assessor_can_assess": obj.can_assess(request),
            "assessor_level": "assessor",
            "assessor_box_view": obj.assessor_comments_view(request),
        }


class SaveCommunityConservationStatusSerializer(BaseConservationStatusSerializer):
    community_id = serializers.IntegerField(
        required=False, allow_null=True, write_only=True
    )

    wa_legislative_list_id = serializers.IntegerField(
        required=False, allow_null=True, write_only=True
    )
    wa_legislative_category_id = serializers.IntegerField(
        required=False, allow_null=True, write_only=True
    )
    wa_priority_list_id = serializers.IntegerField(
        required=False, allow_null=True, write_only=True
    )
    wa_priority_category_id = serializers.IntegerField(
        required=False, allow_null=True, write_only=True
    )
    commonwealth_conservation_list_id = serializers.IntegerField(
        required=False, allow_null=True, write_only=True
    )

    recommended_wa_legislative_list_id = serializers.IntegerField(
        required=False, allow_null=True, write_only=True
    )
    recommended_wa_legislative_category_id = serializers.IntegerField(
        required=False, allow_null=True, write_only=True
    )
    recommended_wa_priority_list_id = serializers.IntegerField(
        required=False, allow_null=True, write_only=True
    )
    recommended_wa_priority_category_id = serializers.IntegerField(
        required=False, allow_null=True, write_only=True
    )
    recommended_commonwealth_conservation_list_id = serializers.IntegerField(
        required=False, allow_null=True, write_only=True
    )
    change_code_id = serializers.IntegerField(
        required=False, allow_null=True, write_only=True
    )

    class Meta:
        model = ConservationStatus
        fields = (
            "id",
            "application_type",
            "community_id",
            "wa_legislative_list_id",
            "wa_legislative_category_id",
            "wa_priority_list_id",
            "wa_priority_category_id",
            "commonwealth_conservation_list_id",
            "international_conservation",
            "conservation_criteria",
            "recommended_wa_legislative_list_id",
            "recommended_wa_legislative_category_id",
            "recommended_wa_priority_list_id",
            "recommended_wa_priority_category_id",
            "recommended_commonwealth_conservation_list_id",
            "recommended_international_conservation",
            "recommended_conservation_criteria",
            "comment",
            "lodgement_date",
            "applicant_type",
            "submitter",
            "readonly",
            "can_user_edit",
            "can_user_view",
            "reference",
            "deficiency_data",
            "assessor_data",
            "change_code_id",
            "approval_level",
        )
        read_only_fields = ("id",)


class ConservationStatusUserActionSerializer(serializers.ModelSerializer):
    who = serializers.SerializerMethodField()

    class Meta:
        model = ConservationStatusUserAction
        fields = "__all__"

    def get_who(self, conservation_status_user_action):
        email_user = retrieve_email_user(conservation_status_user_action.who)
        fullname = email_user.get_full_name()
        return fullname


class ConservationStatusLogEntrySerializer(CommunicationLogEntrySerializer):
    documents = serializers.SerializerMethodField()

    class Meta:
        model = ConservationStatusLogEntry
        fields = "__all__"
        read_only_fields = ("customer",)

    def get_documents(self, obj):
        return [[d.name, d._file.url] for d in obj.documents.all()]


class SendReferralSerializer(serializers.Serializer):
    email = serializers.EmailField(allow_blank=True)
    text = serializers.CharField(allow_blank=True)

    def validate(self, data):
        field_errors = {}
        non_field_errors = []

        request = self.context.get("request")
        if request.user.email == data["email"]:
            non_field_errors.append("You cannot send referral to yourself.")
        elif not data["email"]:
            non_field_errors.append("Referral not found.")

        # Raise errors
        if field_errors:
            raise serializers.ValidationError(field_errors)
        if non_field_errors:
            raise serializers.ValidationError(non_field_errors)
        # else:
        # pass

        return data


class DTConservationStatusReferralSerializer(serializers.ModelSerializer):
    processing_status = serializers.CharField(source="get_processing_status_display")
    conservation_status_id = serializers.IntegerField(source="conservation_status.id")
    conservation_status_lodgement_date = serializers.CharField(
        source="conservation_status.lodgement_date"
    )
    conservation_status_number = serializers.CharField(
        source="conservation_status.conservation_status_number"
    )
    referral = serializers.SerializerMethodField()
    referral_comment = serializers.SerializerMethodField()
    submitter = serializers.SerializerMethodField()
    document = serializers.SerializerMethodField()
    can_user_process = serializers.SerializerMethodField()
    group_type = serializers.SerializerMethodField()

    # species related fields
    species_number = serializers.SerializerMethodField()
    scientific_name = serializers.SerializerMethodField()
    common_name = serializers.SerializerMethodField()
    community_number = serializers.SerializerMethodField()
    community_migrated_id = serializers.SerializerMethodField()
    community_name = serializers.SerializerMethodField()

    class Meta:
        model = ConservationStatusReferral
        fields = (
            "id",
            "processing_status",
            "conservation_status_id",
            "conservation_status_lodgement_date",
            "conservation_status_number",
            "referral",
            "submitter",
            "can_user_process",
            "lodged_on",
            "conservation_status",
            "can_be_processed",
            "document",
            "referral_text",
            "referral_comment",
            "group_type",
            "species_number",
            "scientific_name",
            "common_name",
            "community_number",
            "community_migrated_id",
            "community_name",
        )
        datatables_always_serialize = (
            "id",
            "conservation_status_id",
            "can_be_processed",
        )

    def get_referral(self, obj):
        serializer = EmailUserSerializer(retrieve_email_user(obj.referral))
        return serializer.data

    def get_referral_comment(self, obj):
        return obj.referral_comment if obj.referral_comment else ""

    def get_submitter(self, obj):
        # if obj.submitter:
        if hasattr(obj, "submitter") and obj.submitter:
            email_user = retrieve_email_user(obj.submitter)
            return EmailUserSerializer(email_user).data
        else:
            return ""

    def get_document(self, obj):
        return [obj.document.name, obj.document._file.url] if obj.document else None

    def get_can_user_process(self, obj):
        request = self.context["request"]
        if not obj.can_be_completed:
            return False

        if not obj.assigned_officer:
            return False

        return obj.assigned_officer == request.user.id

    def get_group_type(self, obj):
        if obj.conservation_status:
            return (
                obj.conservation_status.application_type.name
            )  # if user haven't filled up the form yet(ie. species not selected)

    def get_species_number(self, obj):
        if obj.conservation_status.species:
            return obj.conservation_status.species.species_number
        return ""

    def get_scientific_name(self, obj):
        if obj.conservation_status.species:
            if obj.conservation_status.species.taxonomy:
                return obj.conservation_status.species.taxonomy.scientific_name
        return ""

    def get_common_name(self, obj):
        if obj.conservation_status.species:
            if obj.conservation_status.species.taxonomy.vernaculars:
                names_list = obj.conservation_status.species.taxonomy.vernaculars.all().values_list(
                    "vernacular_name", flat=True
                )
                return ",".join(names_list)
        return ""

    def get_community_number(self, obj):
        if obj.conservation_status.community:
            return obj.conservation_status.community.community_number
        return ""

    def get_community_migrated_id(self, obj):
        try:
            taxonomy = CommunityTaxonomy.objects.get(
                community=obj.conservation_status.community
            )
            return taxonomy.community_migrated_id
        except CommunityTaxonomy.DoesNotExist:
            return ""

    def get_community_name(self, obj):
        try:
            taxonomy = CommunityTaxonomy.objects.get(
                community=obj.conservation_status.community
            )
            return taxonomy.community_name
        except CommunityTaxonomy.DoesNotExist:
            return ""


class ConservationStatusReferralProposalSerializer(
    InternalConservationStatusSerializer
):

    def get_assessor_mode(self, obj):
        request = self.context["request"]
        try:
            referral = ConservationStatusReferral.objects.get(
                conservation_status=obj, referral=request.user.id
            )
        except ConservationStatusReferral.DoesNotExist:
            referral = None
        return {
            "assessor_mode": True,
            "assessor_can_assess": (
                referral.can_assess_referral() if referral else None
            ),
            "assessor_level": "referral",
            "assessor_box_view": obj.assessor_comments_view(request),
        }


class ConservationStatusReferralSerializer(serializers.ModelSerializer):
    processing_status = serializers.CharField(source="get_processing_status_display")
    can_be_completed = serializers.BooleanField()
    sent_by = serializers.SerializerMethodField()

    class Meta:
        model = ConservationStatusReferral
        fields = "__all__"

    def __init__(self, *args, **kwargs):
        super().__init__(*args, **kwargs)
        self.fields["conservation_status"] = (
            ConservationStatusReferralProposalSerializer(
                context={"request": self.context["request"]}
            )
        )

    def get_sent_by(self, obj):
        if obj.sent_by:
            email_user = retrieve_email_user(obj.sent_by)
            if email_user:
                return EmailUserSerializer(email_user).data
        return None


class ConservationStatusAmendmentRequestDocumentSerializer(serializers.ModelSerializer):
    class Meta:
        model = ConservationStatusAmendmentRequestDocument
        fields = ("id", "name", "_file")
        # fields = '__all__'


class ConservationStatusAmendmentRequestSerializer(serializers.ModelSerializer):
    # reason = serializers.SerializerMethodField()
    cs_amendment_request_documents = (
        ConservationStatusAmendmentRequestDocumentSerializer(many=True, read_only=True)
    )

    class Meta:
        model = ConservationStatusAmendmentRequest
        fields = "__all__"


class ConservationStatusAmendmentRequestDisplaySerializer(serializers.ModelSerializer):
    cs_amendment_request_documents = (
        ConservationStatusAmendmentRequestDocumentSerializer(many=True, read_only=True)
    )

    class Meta:
        model = ConservationStatusAmendmentRequest
        fields = "__all__"


class ProposedDeclineSerializer(serializers.Serializer):
    reason = serializers.CharField()
    cc_email = serializers.CharField(required=False, allow_null=True)


class ProposedApprovalSerializer(serializers.Serializer):
    effective_from_date = serializers.DateField()
    effective_to_date = serializers.DateField(required=False, allow_null=True)
    details = serializers.CharField()
    cc_email = serializers.CharField(required=False, allow_null=True)

    def validate(self, data):
        if (
            data.get("effective_to_date", None)
            and data["effective_to_date"] < data["effective_from_date"]
        ):
            raise serializers.ValidationError(
                {
                    "effective_to_date": "Effective to date must be greater than effective from date."
                }
            )
        return data


class ConservationStatusDocumentSerializer(serializers.ModelSerializer):
    document_category_name = serializers.SerializerMethodField()
    document_sub_category_name = serializers.SerializerMethodField()
    can_action = serializers.SerializerMethodField()

    class Meta:
        model = ConservationStatusDocument
        fields = (
            "id",
            "document_number",
            "conservation_status",
            "name",
            "_file",
            "description",
            "input_name",
            "uploaded_date",
            "document_category",
            "document_category_name",
            "document_sub_category",
            "document_sub_category_name",
            "visible",
            "can_submitter_access",
            "can_action",
        )
        read_only_fields = ("id", "document_number")

    def get_document_category_name(self, obj):
        if obj.document_category:
            return obj.document_category.document_category_name

    def get_document_sub_category_name(self, obj):
        if obj.document_sub_category:
            return obj.document_sub_category.document_sub_category_name

    def get_can_action(self, obj):
        request = self.context["request"]
        return is_conservation_status_assessor(request) or (
            obj.can_submitter_access
            and is_contributor(request)
            and request.user.id == obj.conservation_status.submitter
        )


class SaveConservationStatusDocumentSerializer(serializers.ModelSerializer):
    class Meta:
        model = ConservationStatusDocument
        fields = (
            "id",
            "conservation_status",
            "name",
            "description",
            "input_name",
            "uploaded_date",
            "document_category",
            "document_sub_category",
        )
        read_only_fields = ("id",)

    # override save so we can include our kwargs
    def save(self, *args, **kwargs):
        # if the instance already exists, carry on as normal
        if self.instance:
            return super().save(*args, **kwargs)
        else:
            instance = ConservationStatusDocument()
            validated_data = self.run_validation(self.initial_data)
            for field_name in self.Meta.fields:
                if (
                    field_name in validated_data
                    and field_name not in self.Meta.read_only_fields
                ):
                    setattr(instance, field_name, validated_data[field_name])
            instance.save(*args, **kwargs)
            return instance


class InternalSaveConservationStatusDocumentSerializer(
    SaveConservationStatusDocumentSerializer
):
    class Meta:
        model = ConservationStatusDocument
        fields = SaveConservationStatusDocumentSerializer.Meta.fields + (
            "can_submitter_access",
        )
        read_only_fields = (
            SaveConservationStatusDocumentSerializer.Meta.read_only_fields
        )<|MERGE_RESOLUTION|>--- conflicted
+++ resolved
@@ -25,13 +25,10 @@
     is_conservation_status_assessor,
     is_contributor,
     is_internal,
-<<<<<<< HEAD
     is_new_external_contributor,
-=======
+    is_occurrence_approver,
+    is_occurrence_assessor,
     is_species_communities_approver,
-    is_occurrence_assessor,
-    is_occurrence_approver,
->>>>>>> 9930e9dd
 )
 from boranga.ledger_api_utils import retrieve_email_user
 
@@ -770,13 +767,10 @@
         read_only=True, allow_null=True
     )
     external_referral_invites = CSExternalRefereeInviteSerializer(many=True)
-<<<<<<< HEAD
     change_code = serializers.CharField(
         source="change_code.code", read_only=True, allow_null=True
     )
-=======
     can_add_log = serializers.SerializerMethodField(read_only=True)
->>>>>>> 9930e9dd
 
     class Meta:
         model = ConservationStatus
@@ -834,11 +828,8 @@
             "submitter_information",
             "conservation_status_under_review",
             "external_referral_invites",
-<<<<<<< HEAD
             "is_submitter",
-=======
             "can_add_log",
->>>>>>> 9930e9dd
         )
 
     def get_submitter(self, obj):
@@ -866,14 +857,16 @@
             "name": self.context["request"].user.get_full_name(),
             "email": self.context["request"].user.email,
         }
-    
+
     def get_can_add_log(self, obj):
         request = self.context["request"]
-        return (is_conservation_status_assessor(request)
-                or is_conservation_status_approver(request)
-                or is_species_communities_approver(request)
-                or is_occurrence_assessor(request)
-                or is_occurrence_approver(request))
+        return (
+            is_conservation_status_assessor(request)
+            or is_conservation_status_approver(request)
+            or is_species_communities_approver(request)
+            or is_occurrence_assessor(request)
+            or is_occurrence_approver(request)
+        )
 
     def get_assessor_mode(self, obj):
         request = self.context["request"]
@@ -883,7 +876,7 @@
             "has_unlocked_mode": obj.has_unlocked_mode(request),
             "assessor_can_assess": obj.can_assess(request),
             "assessor_level": "assessor",
-            "assessor_box_view": obj.assessor_comments_view(request),      
+            "assessor_box_view": obj.assessor_comments_view(request),
         }
 
     def get_internal_user_edit(self, obj):
@@ -987,11 +980,13 @@
 
     def get_can_add_log(self, obj):
         request = self.context["request"]
-        return (is_conservation_status_assessor(request)
-                or is_conservation_status_approver(request)
-                or is_species_communities_approver(request)
-                or is_occurrence_assessor(request)
-                or is_occurrence_approver(request))
+        return (
+            is_conservation_status_assessor(request)
+            or is_conservation_status_approver(request)
+            or is_species_communities_approver(request)
+            or is_occurrence_assessor(request)
+            or is_occurrence_approver(request)
+        )
 
     def get_assessor_mode(self, obj):
         request = self.context["request"]
@@ -1149,14 +1144,16 @@
             "name": self.context["request"].user.get_full_name(),
             "email": self.context["request"].user.email,
         }
-    
+
     def get_can_add_log(self, obj):
         request = self.context["request"]
-        return (is_conservation_status_assessor(request)
-                or is_conservation_status_approver(request)
-                or is_species_communities_approver(request)
-                or is_occurrence_assessor(request)
-                or is_occurrence_approver(request))
+        return (
+            is_conservation_status_assessor(request)
+            or is_conservation_status_approver(request)
+            or is_species_communities_approver(request)
+            or is_occurrence_assessor(request)
+            or is_occurrence_approver(request)
+        )
 
     def get_assessor_mode(self, obj):
         request = self.context["request"]
