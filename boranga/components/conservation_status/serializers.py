--- conflicted
+++ resolved
@@ -335,11 +335,8 @@
     community_name = serializers.SerializerMethodField()
     # TODO: Add new conservation status lists/catories
     processing_status = serializers.CharField(source="get_processing_status_display")
-<<<<<<< HEAD
     regions = serializers.SerializerMethodField()
     districts = serializers.SerializerMethodField()
-=======
->>>>>>> 95aefd12
     assessor_process = serializers.SerializerMethodField(read_only=True)
     assessor_edit = serializers.SerializerMethodField(read_only=True)
     internal_user_edit = serializers.SerializerMethodField(read_only=True)
@@ -381,11 +378,8 @@
             "community_number",
             "community_migrated_id",
             "community_name",
-<<<<<<< HEAD
             "regions",
             "districts",
-=======
->>>>>>> 95aefd12
             "processing_status",
             "customer_status",
             "can_user_edit",
@@ -417,11 +411,8 @@
             "group_type",
             "community_migrated_id",
             "community_name",
-<<<<<<< HEAD
             "regions",
             "districts",
-=======
->>>>>>> 95aefd12
             "processing_status",
             "customer_status",
             "can_user_edit",
@@ -478,7 +469,6 @@
                 return ""
         return ""
 
-<<<<<<< HEAD
     def get_regions(self, obj):
         if obj.community:
             if obj.community.regions:
@@ -499,8 +489,6 @@
             return ",".join(districts_list)
         return ""
 
-=======
->>>>>>> 95aefd12
     def get_assessor_process(self, obj):
         # Check if currently logged in user has access to process the proposal
         request = self.context["request"]
