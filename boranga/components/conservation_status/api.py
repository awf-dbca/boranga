--- conflicted
+++ resolved
@@ -351,7 +351,6 @@
         serializer = ListSpeciesConservationStatusSerializer(result_page, context={'request': request}, many=True)
         return self.paginator.get_paginated_response(serializer.data)
     
-<<<<<<< HEAD
     # used for Meeting Agenda Modal where status is 'ready_for_agenda'
     @list_route(methods=['GET',], detail=False)
     def agenda_cs_internal(self, request, *args, **kwargs):
@@ -363,7 +362,7 @@
         result_page = self.paginator.paginate_queryset(qs, request)
         serializer = ListSpeciesConservationStatusSerializer(result_page, context={'request': request}, many=True)
         return self.paginator.get_paginated_response(serializer.data)
-=======
+    
     @list_route(methods=['GET',], detail=False)
     def species_cs_internal_export(self, request, *args, **kwargs):
         
@@ -430,7 +429,6 @@
                     return Response(status=400, data="Format not valid")
         except:
             return Response(status=500, data="Internal Server Error")
->>>>>>> 8a8f4714
 
     @list_route(methods=['GET',], detail=False)
     def species_cs_referrals_internal(self, request, *args, **kwargs):
