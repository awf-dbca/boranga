--- conflicted
+++ resolved
@@ -569,13 +569,8 @@
         )
 
 
-<<<<<<< HEAD
 class OCRLocationSerializer(serializers.ModelSerializer):
-    #observation_date = serializers.DateTimeField(format="%Y-%m-%d %H:%M:%S")
-=======
-class LocationSerializer(serializers.ModelSerializer):
     # observation_date = serializers.DateTimeField(format="%Y-%m-%d %H:%M:%S")
->>>>>>> 567ffe93
     # geojson_point = serializers.SerializerMethodField()
     # geojson_polygon = serializers.SerializerMethodField()
 
@@ -1478,19 +1473,9 @@
         )
 
 
-<<<<<<< HEAD
 class SaveOCRLocationSerializer(serializers.ModelSerializer):
-    region_id = serializers.IntegerField(
-        required=False, allow_null=True
-    )
-    district_id = serializers.IntegerField(
-        required=False, allow_null=True
-    )
-=======
-class SaveLocationSerializer(serializers.ModelSerializer):
     region_id = serializers.IntegerField(required=False, allow_null=True)
     district_id = serializers.IntegerField(required=False, allow_null=True)
->>>>>>> 567ffe93
     occurrence_report_id = serializers.IntegerField(required=True, allow_null=False)
     datum_id = serializers.IntegerField(required=False, allow_null=True)
     coordination_source_id = serializers.IntegerField(required=False, allow_null=True)
