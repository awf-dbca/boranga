--- conflicted
+++ resolved
@@ -1051,15 +1051,11 @@
     declined_details = OccurrenceReportDeclinedDetailsSerializer(
         read_only=True, allow_null=True
     )
-<<<<<<< HEAD
     assessor_mode = serializers.SerializerMethodField()
-    latest_referrals = OccurrenceReportReferralSerializer(
-=======
     latest_referrals = InternalOccurrenceReportReferralSerializer(
         many=True, read_only=True, allow_null=True
     )
     referrals = InternalOccurrenceReportReferralSerializer(
->>>>>>> 2fe14b23
         many=True, read_only=True, allow_null=True
     )
     readonly = serializers.SerializerMethodField(read_only=True)
