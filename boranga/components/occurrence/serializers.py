--- conflicted
+++ resolved
@@ -267,15 +267,11 @@
         source="occurrence.occurrence_number", allow_null=True
     )
     is_new_contributor = serializers.SerializerMethodField()
-<<<<<<< HEAD
     observation_date = serializers.DateTimeField(
         format="%Y-%m-%d %H:%M:%S", allow_null=True
     )
-=======
-    observation_date = serializers.DateTimeField(format="%Y-%m-%d %H:%M:%S", allow_null=True)
     location_accuracy = serializers.SerializerMethodField()
     identification_certainty = serializers.SerializerMethodField()
->>>>>>> aec7730c
 
     class Meta:
         model = OccurrenceReport
@@ -377,12 +373,12 @@
 
     def get_is_new_contributor(self, obj):
         return is_new_external_contributor(obj.submitter)
-    
+
     def get_location_accuracy(self, obj):
         if obj.location and obj.location.location_accuracy:
             return obj.location.location_accuracy.name
-        
-    def get_identification_certainty(self,obj):
+
+    def get_identification_certainty(self, obj):
         if obj.identification and obj.identification.identification_certainty:
             return obj.identification.identification_certainty.name
 
