--- conflicted
+++ resolved
@@ -980,7 +980,6 @@
         )
 
 
-<<<<<<< HEAD
 class CreateOccurrenceSerializer(BaseOccurrenceReportSerializer):
     class Meta:
         model = Occurrence
@@ -992,7 +991,8 @@
             "id",
             "submitter",
         )
-=======
+
+
 class OccurrenceReportDeclinedDetailsSerializer(serializers.ModelSerializer):
     class Meta:
         model = OccurrenceReportDeclinedDetails
@@ -1003,7 +1003,6 @@
     class Meta:
         model = OccurrenceReportApprovalDetails
         fields = "__all__"
->>>>>>> 5871ef40
 
 
 class InternalOccurrenceReportSerializer(OccurrenceReportSerializer):
