import json
import logging
from datetime import datetime, time
from io import BytesIO

import pandas as pd
from django.db import transaction
from django.db.models import CharField, Q, Value
from django.db.models.functions import Concat
from django.http import HttpResponse
from django.shortcuts import redirect
from django.urls import reverse
from ledger_api_client.ledger_models import EmailUserRO as EmailUser
from openpyxl import Workbook
from openpyxl.styles import Font
from openpyxl.utils.dataframe import dataframe_to_rows
from rest_framework import mixins, serializers, views, viewsets
from rest_framework.decorators import action as detail_route
from rest_framework.decorators import action as list_route
from rest_framework.decorators import renderer_classes
from rest_framework.renderers import JSONRenderer
from rest_framework.response import Response
from rest_framework_datatables.filters import DatatablesFilterBackend
from rest_framework_datatables.pagination import DatatablesPageNumberPagination

from boranga.components.conservation_status.serializers import SendReferralSerializer
from boranga.components.main.api import search_datums
from boranga.components.main.related_item import RelatedItemsSerializer
from boranga.components.main.spatial_utils import (
    spatially_process_geometry,
    transform_json_geometry,
)
from boranga.components.main.utils import validate_threat_request
from boranga.components.occurrence.models import (
    AnimalHealth,
    CoordinationSource,
    CountedSubject,
    DeathReason,
    Drainage,
    IdentificationCertainty,
    Intensity,
    LandForm,
    OCCLocation,
    OCRLocation,
    LocationAccuracy,
    ObservationMethod,
    OCCAnimalObservation,
    OCCAssociatedSpecies,
    OCCConservationThreat,
    OCCFireHistory,
    OCCHabitatComposition,
    OCCHabitatCondition,
    OCCIdentification,
    OCCObservationDetail,
    OCCPlantCount,
    Occurrence,
    OccurrenceDocument,
    OccurrenceReport,
    OccurrenceReportAmendmentRequest,
    OccurrenceReportAmendmentRequestDocument,
    OccurrenceReportDocument,
    OccurrenceReportGeometry,
    OccurrenceReportReferral,
    OccurrenceReportUserAction,
    OccurrenceSource,
    OccurrenceUserAction,
    OCCVegetationStructure,
    OCRAnimalObservation,
    OCRAssociatedSpecies,
    OCRConservationThreat,
    OCRFireHistory,
    OCRHabitatComposition,
    OCRHabitatCondition,
    OCRIdentification,
    OCRObservationDetail,
    OCRObserverDetail,
    OCRPlantCount,
    OCRVegetationStructure,
    PermitType,
    PlantCondition,
    PlantCountAccuracy,
    PlantCountMethod,
    PrimaryDetectionMethod,
    ReproductiveMaturity,
    RockType,
    SampleDestination,
    SampleType,
    SecondarySign,
    SoilColour,
    SoilCondition,
    SoilType,
    WildStatus,
)
from boranga.components.occurrence.serializers import (
    BackToAssessorSerializer,
    CreateOccurrenceReportSerializer,
    CreateOccurrenceSerializer,
    InternalOccurrenceReportReferralSerializer,
    InternalOccurrenceReportSerializer,
    ListInternalOccurrenceReportSerializer,
    ListOccurrenceReportSerializer,
    ListOccurrenceSerializer,
    ListOCRReportMinimalSerializer,
    OCCConservationThreatSerializer,
    OccurrenceDocumentSerializer,
    OccurrenceLogEntrySerializer,
    OccurrenceReportAmendmentRequestSerializer,
    OccurrenceReportDocumentSerializer,
    OccurrenceReportLogEntrySerializer,
    OccurrenceReportReferralSerializer,
    OccurrenceReportSerializer,
    OccurrenceReportUserActionSerializer,
    OccurrenceSerializer,
    OccurrenceUserActionSerializer,
    OCRConservationThreatSerializer,
    OCRObserverDetailSerializer,
    ProposeApproveSerializer,
    ProposeDeclineSerializer,
    SaveOCCLocationSerializer,
    SaveOCRLocationSerializer,
    SaveOCCAnimalObservationSerializer,
    SaveOCCAssociatedSpeciesSerializer,
    SaveOCCConservationThreatSerializer,
    SaveOCCFireHistorySerializer,
    SaveOCCHabitatCompositionSerializer,
    SaveOCCHabitatConditionSerializer,
    SaveOCCIdentificationSerializer,
    SaveOCCObservationDetailSerializer,
    SaveOCCPlantCountSerializer,
    SaveOccurrenceDocumentSerializer,
    SaveOccurrenceReportDocumentSerializer,
    SaveOccurrenceReportSerializer,
    SaveOccurrenceSerializer,
    SaveOCCVegetationStructureSerializer,
    SaveOCRAnimalObservationSerializer,
    SaveOCRAssociatedSpeciesSerializer,
    SaveOCRConservationThreatSerializer,
    SaveOCRFireHistorySerializer,
    SaveOCRHabitatCompositionSerializer,
    SaveOCRHabitatConditionSerializer,
    SaveOCRIdentificationSerializer,
    SaveOCRObservationDetailSerializer,
    SaveOCRPlantCountSerializer,
    SaveOCRVegetationStructureSerializer,
)
from boranga.components.occurrence.utils import (
    ocr_proposal_submit,
    process_shapefile_document,
    save_ocr_geometry,
    save_occ_geometry,
    validate_map_files,
)
from boranga.components.species_and_communities.models import (
    CommunityTaxonomy,
    GroupType,
    Species,
)
from boranga.helpers import (
    is_customer,
    is_internal,
    is_occurrence_approver,
    is_occurrence_assessor,
)

logger = logging.getLogger(__name__)


class OccurrenceReportFilterBackend(DatatablesFilterBackend):
    def filter_queryset(self, request, queryset, view):
        if "internal" in view.name:
            total_count = queryset.count()

            filter_group_type = request.GET.get("filter_group_type")
            if filter_group_type and not filter_group_type.lower() == "all":
                queryset = queryset.filter(group_type__name=filter_group_type)

            filter_occurrence = request.GET.get("filter_occurrence")
            if filter_occurrence and not filter_occurrence.lower() == "all":
                queryset = queryset.filter(occurrence_id=filter_occurrence)

            filter_scientific_name = request.GET.get("filter_scientific_name")
            if filter_scientific_name and not filter_scientific_name.lower() == "all":
                queryset = queryset.filter(species__taxonomy__id=filter_scientific_name)

            filter_community_name = request.GET.get("filter_community_name")
            if filter_community_name and not filter_community_name.lower() == "all":
                queryset = queryset.filter(
                    community__taxonomy__id=filter_community_name
                )

            filter_status = request.GET.get("filter_status")
            if filter_status and not filter_status.lower() == "all":
                queryset = queryset.filter(processing_status=filter_status)

            def get_date(filter_date):
                date = request.GET.get(filter_date)
                if date:
                    date = datetime.strptime(date, "%Y-%m-%d")
                return date

            filter_submitted_from_date = get_date("filter_submitted_from_date")
            filter_submitted_to_date = get_date("filter_submitted_to_date")
            if filter_submitted_to_date:
                filter_submitted_to_date = datetime.combine(
                    filter_submitted_to_date, time.max
                )

            if filter_submitted_from_date and not filter_submitted_to_date:
                queryset = queryset.filter(
                    reported_date__gte=filter_submitted_from_date
                )

            if filter_submitted_from_date and filter_submitted_to_date:
                queryset = queryset.filter(
                    reported_date__range=[
                        filter_submitted_from_date,
                        filter_submitted_to_date,
                    ]
                )

            if filter_submitted_to_date and not filter_submitted_from_date:
                queryset = queryset.filter(reported_date__lte=filter_submitted_to_date)

            filter_from_effective_from_date = request.GET.get(
                "filter_from_effective_from_date"
            )
            filter_to_effective_from_date = request.GET.get(
                "filter_to_effective_from_date"
            )

            filter_from_effective_to_date = request.GET.get(
                "filter_from_effective_to_date"
            )
            filter_to_effective_to_date = request.GET.get("filter_to_effective_to_date")

            if filter_from_effective_from_date:
                queryset = queryset.filter(
                    effective_from__gte=filter_from_effective_from_date
                )
            if filter_to_effective_from_date:
                queryset = queryset.filter(
                    effective_from__lte=filter_to_effective_from_date
                )

            if filter_from_effective_to_date:
                queryset = queryset.filter(
                    effective_to__gte=filter_from_effective_to_date
                )
            if filter_to_effective_to_date:
                queryset = queryset.filter(
                    effective_to__lte=filter_to_effective_to_date
                )

            filter_from_review_due_date = request.GET.get("filter_from_review_due_date")
            filter_to_review_due_date = request.GET.get("filter_to_review_due_date")

            if filter_from_review_due_date:
                queryset = queryset.filter(
                    review_due_date__gte=filter_from_review_due_date
                )
            if filter_to_review_due_date:
                queryset = queryset.filter(
                    review_due_date__lte=filter_to_review_due_date
                )

        if "external" in view.name:
            total_count = queryset.count()

            filter_group_type = request.GET.get("filter_group_type")
            if filter_group_type and not filter_group_type.lower() == "all":
                queryset = queryset.filter(group_type__name=filter_group_type)

            # filter_scientific_name is the species_id
            filter_scientific_name = request.GET.get("filter_scientific_name")
            if filter_scientific_name and not filter_scientific_name.lower() == "all":
                queryset = queryset.filter(species=filter_scientific_name)

            # filter_community_name is the community_id
            filter_community_name = request.GET.get("filter_community_name")
            if filter_community_name and not filter_community_name.lower() == "all":
                queryset = queryset.filter(community=filter_community_name)

            filter_application_status = request.GET.get("filter_application_status")
            if (
                filter_application_status
                and not filter_application_status.lower() == "all"
            ):
                queryset = queryset.filter(customer_status=filter_application_status)

        fields = self.get_fields(request)
        ordering = self.get_ordering(request, view, fields)
        queryset = queryset.order_by(*ordering)
        if len(ordering):
            queryset = queryset.order_by(*ordering)

        try:
            queryset = super().filter_queryset(request, queryset, view)
        except Exception as e:
            print(e)
        setattr(view, "_datatables_total_count", total_count)
        return queryset


# class OccurrenceReportRenderer(DatatablesRenderer):
#     def render(self, data, accepted_media_type=None, renderer_context=None):
#         if 'view' in renderer_context and hasattr(renderer_context['view'], '_datatables_total_count'):
#             data['recordsTotal'] = renderer_context['view']._datatables_total_count
#         return super(OccurrenceReportRenderer, self).render(data, accepted_media_type, renderer_context)


class OccurrenceReportPaginatedViewSet(viewsets.ReadOnlyModelViewSet):
    filter_backends = (OccurrenceReportFilterBackend,)
    pagination_class = DatatablesPageNumberPagination
    queryset = OccurrenceReport.objects.none()
    serializer_class = ListOccurrenceReportSerializer
    page_size = 10

    def get_serializer_class(self):
        if self.action == "occurrence_report_internal":
            return ListInternalOccurrenceReportSerializer
        return super().get_serializer_class()

    def get_queryset(self):
        qs = OccurrenceReport.objects.all()
        if is_customer(self.request):
            qs = qs.filter(submitter=self.request.user.id)

        return qs

    @list_route(
        methods=[
            "GET",
        ],
        detail=False,
    )
    def occurrence_report_external(self, request, *args, **kwargs):
        qs = self.get_queryset()
        qs = qs.filter(internal_application=False)
        qs = self.filter_queryset(qs)

        self.paginator.page_size = qs.count()
        result_page = self.paginator.paginate_queryset(qs, request)
        serializer = ListOccurrenceReportSerializer(
            result_page, context={"request": request}, many=True
        )
        return self.paginator.get_paginated_response(serializer.data)

    @list_route(
        methods=[
            "GET",
        ],
        detail=False,
    )
    def occurrence_report_internal(self, request, *args, **kwargs):
        qs = self.get_queryset()
        qs = self.filter_queryset(qs)

        self.paginator.page_size = qs.count()
        result_page = self.paginator.paginate_queryset(qs, request)
        serializer = ListInternalOccurrenceReportSerializer(
            result_page, context={"request": request}, many=True
        )
        return self.paginator.get_paginated_response(serializer.data)

    @list_route(
        methods=[
            "GET",
        ],
        detail=False,
    )
    def occurrence_report_external_export(self, request, *args, **kwargs):

        qs = self.get_queryset()
        qs = self.filter_queryset(qs)
        export_format = request.GET.get("export_format")
        allowed_fields = [
            "group_type",
            "scientific_name",
            "community_name",
            "customer_status",
            "occurrence_report_number",
        ]

        serializer = ListOccurrenceReportSerializer(
            qs, context={"request": request}, many=True
        )
        serialized_data = serializer.data

        filtered_data = []
        for obj in serialized_data:
            filtered_obj = {
                key: value for key, value in obj.items() if key in allowed_fields
            }
            filtered_data.append(filtered_obj)

        def flatten_dict(d, parent_key="", sep="_"):
            flattened_dict = {}
            for k, v in d.items():
                new_key = parent_key + sep + k if parent_key else k
                if isinstance(v, dict):
                    flattened_dict.update(flatten_dict(v, new_key, sep))
                else:
                    flattened_dict[new_key] = v
            return flattened_dict

        flattened_data = [flatten_dict(item) for item in filtered_data]
        df = pd.DataFrame(flattened_data)
        new_headings = [
            "Number",
            "Type",
            "Scientific Name",
            "Community Name",
            "Status",
        ]
        df.columns = new_headings
        column_order = [
            "Number",
            "Type",
            "Scientific Name",
            "Community Name",
            "Status",
        ]
        df = df[column_order]

        if export_format is not None:
            if export_format == "excel":
                buffer = BytesIO()
                workbook = Workbook()
                sheet_name = "Sheet1"
                sheet = workbook.active
                sheet.title = sheet_name

                for row in dataframe_to_rows(df, index=False, header=True):
                    sheet.append(row)
                for cell in sheet[1]:
                    cell.font = Font(bold=True)

                workbook.save(buffer)
                buffer.seek(0)
                response = HttpResponse(
                    buffer.read(), content_type="application/vnd.ms-excel"
                )
                response["Content-Disposition"] = (
                    "attachment; filename=DBCA_ExternalOccurrenceReports.xlsx"
                )
                final_response = response
                buffer.close()
                return final_response

            elif export_format == "csv":
                csv_data = df.to_csv(index=False)
                response = HttpResponse(content_type="text/csv")
                response["Content-Disposition"] = (
                    "attachment; filename=DBCA_ExternalOccurrenceReports.csv"
                )
                response.write(csv_data)
                return response

            else:
                return Response(status=400, data="Format not valid")

    @list_route(
        methods=[
            "GET",
        ],
        detail=False,
    )
    def occurrence_report_internal_export(self, request, *args, **kwargs):

        qs = self.get_queryset()
        qs = self.filter_queryset(qs)
        export_format = request.GET.get("export_format")
        allowed_fields = [
            "scientific_name",
            "reported_date",
            "submitter",
            "processing_status",
            "occurrence_report_number",
            "occurrence_name",
        ]

        serializer = ListInternalOccurrenceReportSerializer(
            qs, context={"request": request}, many=True
        )
        serialized_data = serializer.data

        filtered_data = []
        for obj in serialized_data:
            filtered_obj = {
                key: value for key, value in obj.items() if key in allowed_fields
            }
            filtered_data.append(filtered_obj)

        def flatten_dict(d, parent_key="", sep="_"):
            flattened_dict = {}
            for k, v in d.items():
                new_key = parent_key + sep + k if parent_key else k
                if isinstance(v, dict):
                    flattened_dict.update(flatten_dict(v, new_key, sep))
                else:
                    flattened_dict[new_key] = v
            return flattened_dict

        flattened_data = [flatten_dict(item) for item in filtered_data]
        df = pd.DataFrame(flattened_data)
        new_headings = [
            "Number",
            "Scientific Name",
            "Submission date/time",
            "Submitter",
            "Processing Status",
            "Occurrence",
        ]
        df.columns = new_headings
        column_order = [
            "Number",
            "Occurrence",
            "Scientific Name",
            "Submission date/time",
            "Submitter",
            "Processing Status",
        ]
        df = df[column_order]

        if export_format is not None:
            if export_format == "excel":
                buffer = BytesIO()
                workbook = Workbook()
                sheet_name = "Sheet1"
                sheet = workbook.active
                sheet.title = sheet_name

                for row in dataframe_to_rows(df, index=False, header=True):
                    sheet.append(row)
                for cell in sheet[1]:
                    cell.font = Font(bold=True)

                workbook.save(buffer)
                buffer.seek(0)
                response = HttpResponse(
                    buffer.read(), content_type="application/vnd.ms-excel"
                )
                response["Content-Disposition"] = (
                    "attachment; filename=DBCA_OccurrenceReport_Species.xlsx"
                )
                final_response = response
                buffer.close()
                return final_response

            elif export_format == "csv":
                csv_data = df.to_csv(index=False)
                response = HttpResponse(content_type="text/csv")
                response["Content-Disposition"] = (
                    "attachment; filename=DBCA_OccurrenceReport_Species.csv"
                )
                response.write(csv_data)
                return response

            else:
                return Response(status=400, data="Format not valid")

    @list_route(
        methods=[
            "GET",
        ],
        detail=False,
    )
    def community_occurrence_report_internal_export(self, request, *args, **kwargs):

        qs = self.get_queryset()
        qs = self.filter_queryset(qs)
        export_format = request.GET.get("export_format")
        allowed_fields = [
            "community_name",
            "reported_date",
            "submitter",
            "processing_status",
            "occurrence_report_number",
            "occurrence_name",
        ]

        serializer = ListInternalOccurrenceReportSerializer(
            qs, context={"request": request}, many=True
        )
        serialized_data = serializer.data

        filtered_data = []
        for obj in serialized_data:
            filtered_obj = {
                key: value for key, value in obj.items() if key in allowed_fields
            }
            filtered_data.append(filtered_obj)

        def flatten_dict(d, parent_key="", sep="_"):
            flattened_dict = {}
            for k, v in d.items():
                new_key = parent_key + sep + k if parent_key else k
                if isinstance(v, dict):
                    flattened_dict.update(flatten_dict(v, new_key, sep))
                else:
                    flattened_dict[new_key] = v
            return flattened_dict

        flattened_data = [flatten_dict(item) for item in filtered_data]
        df = pd.DataFrame(flattened_data)
        new_headings = [
            "Number",
            "Community Name",
            "Submission date/time",
            "Submitter",
            "Processing Status",
            "Occurrence",
        ]
        df.columns = new_headings
        column_order = [
            "Number",
            "Occurrence",
            "Community Name",
            "Submission date/time",
            "Submitter",
            "Processing Status",
        ]
        df = df[column_order]

        if export_format is not None:
            if export_format == "excel":
                buffer = BytesIO()
                workbook = Workbook()
                sheet_name = "Sheet1"
                sheet = workbook.active
                sheet.title = sheet_name

                for row in dataframe_to_rows(df, index=False, header=True):
                    sheet.append(row)
                for cell in sheet[1]:
                    cell.font = Font(bold=True)

                workbook.save(buffer)
                buffer.seek(0)
                response = HttpResponse(
                    buffer.read(), content_type="application/vnd.ms-excel"
                )
                response["Content-Disposition"] = (
                    "attachment; filename=DBCA_OccurrenceReport_Community.xlsx"
                )
                final_response = response
                buffer.close()
                return final_response

            elif export_format == "csv":
                csv_data = df.to_csv(index=False)
                response = HttpResponse(content_type="text/csv")
                response["Content-Disposition"] = (
                    "attachment; filename=DBCA_OccurrenceReport_Community.csv"
                )
                response.write(csv_data)
                return response

            else:
                return Response(status=400, data="Format not valid")


class OccurrenceReportViewSet(viewsets.GenericViewSet, mixins.RetrieveModelMixin):
    queryset = OccurrenceReport.objects.none()
    serializer_class = OccurrenceReportSerializer
    lookup_field = "id"

    def get_queryset(self):
        user = self.request.user
        if is_internal(self.request):  # user.is_authenticated():
            qs = OccurrenceReport.objects.all()
            return qs
        elif is_customer(self.request):
            # user_orgs = [org.id for org in user.boranga_organisations.all()]
            qs = OccurrenceReport.objects.filter(Q(submitter=user.id))
            return qs
        logger.warn(
            "User is neither customer nor internal user: {} <{}>".format(
                user.get_full_name(), user.email
            )
        )
        return OccurrenceReport.objects.none()

    def get_serializer_class(self):
        if is_internal(self.request):
            return InternalOccurrenceReportSerializer
        return OccurrenceReportSerializer

    @transaction.atomic
    def create(self, request, *args, **kwargs):
        group_type_id = GroupType.objects.get(id=request.data.get("group_type_id"))

        new_instance = OccurrenceReport(
            submitter=request.user.id,
            group_type=group_type_id,
        )
        if is_internal(request):
            new_instance.internal_application = True

        new_instance.save(version_user=request.user)
        data = {"occurrence_report_id": new_instance.id}

        # create Location for new instance
        serializer = SaveOCRLocationSerializer(data=data)
        serializer.is_valid(raise_exception=True)
        serializer.save()

        # create HabitatComposition for new instance
        serializer = SaveOCRHabitatCompositionSerializer(data=data)
        serializer.is_valid(raise_exception=True)
        serializer.save()

        # create HabitatCondition for new instance
        serializer = SaveOCRHabitatConditionSerializer(data=data)
        serializer.is_valid(raise_exception=True)
        serializer.save()

        # create FireHistory for new instance
        serializer = SaveOCRFireHistorySerializer(data=data)
        serializer.is_valid(raise_exception=True)
        serializer.save()

        # create FireHistory for new instance
        serializer = SaveOCRAssociatedSpeciesSerializer(data=data)
        serializer.is_valid(raise_exception=True)
        serializer.save()

        # create ObservationDetail for new instance
        serializer = SaveOCRObservationDetailSerializer(data=data)
        serializer.is_valid(raise_exception=True)
        serializer.save()

        # create PlantCount for new instance
        serializer = SaveOCRPlantCountSerializer(data=data)
        serializer.is_valid(raise_exception=True)
        serializer.save()

        # create AnimalObservation for new instance
        serializer = SaveOCRAnimalObservationSerializer(data=data)
        serializer.is_valid(raise_exception=True)
        serializer.save()

        # create Identification for new instance
        serializer = SaveOCRIdentificationSerializer(data=data)
        serializer.is_valid(raise_exception=True)
        serializer.save()

        serialized_obj = CreateOccurrenceReportSerializer(new_instance)
        return Response(serialized_obj.data)

    @list_route(
        methods=[
            "GET",
        ],
        detail=False,
        url_path="transform-geometry",
    )
    def transform_geometry(self, request, *args, **kwargs):
        geometry = request.GET.get("geometry", None)
        from_srid = int(request.GET.get("from", 4326))
        to_srid = int(request.GET.get("to", 4326))

        if not geometry:
            return HttpResponse({}, content_type="application/json")

        json_geom = json.loads(geometry)

        transformed = transform_json_geometry(json_geom, from_srid, to_srid)

        return HttpResponse(transformed, content_type="application/json")

    @list_route(
        methods=[
            "GET",
        ],
        detail=False,
        url_path="spatially-process-geometries",
    )
    def spatially_process_geometries(self, request, *args, **kwargs):
        geometry = request.GET.get("geometry", None)
        operation = request.GET.get("operation", None)
        parameters = request.GET.get("parameters", None)
        parameters = [float(p) for p in parameters.split(",")] if parameters else []
        unit = request.GET.get("unit", None)

        if not geometry:
            raise serializers.ValidationError("Geometry is required")
        if not operation:
            raise serializers.ValidationError("Operation is required")
        if not unit:
            raise serializers.ValidationError("Unit is required")

        try:
            res_json = spatially_process_geometry(
                json.loads(geometry), operation, parameters, unit
            )
        except Exception as e:
            raise e
        else:
            return HttpResponse(res_json, content_type="application/json")

    # used for Location Tab of Occurrence Report external form
    @list_route(
        methods=[
            "GET",
        ],
        detail=False,
        url_path="location-list-of-values",
    )
    def location_list_of_values(self, request, *args, **kwargs):
        """used for Occurrence Report external form"""
        qs = self.get_queryset()
        datum_list = []

        id = request.GET.get("id", None)
        try:
            qs = qs.get(id=id)
        except OccurrenceReport.DoesNotExist:
            logger.error(f"Occurrence Report with id {id} not found")
        else:
            ocr_geometries = qs.ocr_geometry.all().exclude(**{"geometry": None})
            epsg_codes = [
                str(g.srid)
                for g in ocr_geometries.values_list("geometry", flat=True).distinct()
            ]
            # Add the srids of the original geometries to epsg_codes
            original_geometry_srids = [
                str(g.original_geometry_srid) for g in ocr_geometries
            ]
            epsg_codes += [g for g in original_geometry_srids if g.isnumeric()]
            epsg_codes = list(set(epsg_codes))
            datum_list = search_datums("", codes=epsg_codes)

        coordination_source_list = []
        values = CoordinationSource.objects.all()
        if values:
            for val in values:
                coordination_source_list.append(
                    {
                        "id": val.id,
                        "name": val.name,
                    }
                )
        location_accuracy_list = []
        values = LocationAccuracy.objects.all()
        if values:
            for val in values:
                location_accuracy_list.append(
                    {
                        "id": val.id,
                        "name": val.name,
                    }
                )
        res_json = {
            "datum_list": datum_list,
            "coordination_source_list": coordination_source_list,
            "location_accuracy_list": location_accuracy_list,
        }
        res_json = json.dumps(res_json)
        return HttpResponse(res_json, content_type="application/json")

    # used for Occurrence Report external form
    @list_route(
        methods=[
            "GET",
        ],
        detail=False,
    )
    def list_of_values(self, request, *args, **kwargs):
        """used for Occurrence Report external form"""
        land_form_list = []
        types = LandForm.objects.all()
        if types:
            for val in types:
                land_form_list.append(
                    {
                        "id": val.id,
                        "name": val.name,
                    }
                )
        rock_type_list = []
        types = RockType.objects.all()
        if types:
            for val in types:
                rock_type_list.append(
                    {
                        "id": val.id,
                        "name": val.name,
                    }
                )
        soil_type_list = []
        types = SoilType.objects.all()
        if types:
            for val in types:
                soil_type_list.append(
                    {
                        "id": val.id,
                        "name": val.name,
                    }
                )
        soil_colour_list = []
        colours = SoilColour.objects.all()
        if colours:
            for val in colours:
                soil_colour_list.append(
                    {
                        "id": val.id,
                        "name": val.name,
                    }
                )
        soil_condition_list = []
        conditions = SoilCondition.objects.all()
        if conditions:
            for val in conditions:
                soil_condition_list.append(
                    {
                        "id": val.id,
                        "name": val.name,
                    }
                )
        drainage_list = []
        drainages = Drainage.objects.all()
        if drainages:
            for val in drainages:
                drainage_list.append(
                    {
                        "id": val.id,
                        "name": val.name,
                    }
                )
        intensity_list = []
        intensities = Intensity.objects.all()
        if intensities:
            for val in intensities:
                intensity_list.append(
                    {
                        "id": val.id,
                        "name": val.name,
                    }
                )
        res_json = {
            "land_form_list": land_form_list,
            "rock_type_list": rock_type_list,
            "soil_type_list": soil_type_list,
            "soil_colour_list": soil_colour_list,
            "soil_condition_list": soil_condition_list,
            "drainage_list": drainage_list,
            "intensity_list": intensity_list,
        }
        res_json = json.dumps(res_json)
        return HttpResponse(res_json, content_type="application/json")

    # used for Occurrence Report Observation external form
    @list_route(
        methods=[
            "GET",
        ],
        detail=False,
    )
    def observation_list_of_values(self, request, *args, **kwargs):
        """used for Occurrence Report external form"""
        observation_method_list = []
        values = ObservationMethod.objects.all()
        if values:
            for val in values:
                observation_method_list.append(
                    {
                        "id": val.id,
                        "name": val.name,
                    }
                )
        plant_count_method_list = []
        values = PlantCountMethod.objects.all()
        if values:
            for val in values:
                plant_count_method_list.append(
                    {
                        "id": val.id,
                        "name": val.name,
                    }
                )
        plant_count_accuracy_list = []
        values = PlantCountAccuracy.objects.all()
        if values:
            for val in values:
                plant_count_accuracy_list.append(
                    {
                        "id": val.id,
                        "name": val.name,
                    }
                )
        plant_condition_list = []
        values = PlantCondition.objects.all()
        if values:
            for val in values:
                plant_condition_list.append(
                    {
                        "id": val.id,
                        "name": val.name,
                    }
                )
        counted_subject_list = []
        values = CountedSubject.objects.all()
        if values:
            for val in values:
                counted_subject_list.append(
                    {
                        "id": val.id,
                        "name": val.name,
                    }
                )
        primary_detection_method_list = []
        values = PrimaryDetectionMethod.objects.all()
        if values:
            for val in values:
                primary_detection_method_list.append(
                    {
                        "id": val.id,
                        "name": val.name,
                    }
                )
        secondary_sign_list = []
        values = SecondarySign.objects.all()
        if values:
            for val in values:
                secondary_sign_list.append(
                    {
                        "id": val.id,
                        "name": val.name,
                    }
                )
        reprod_maturity_list = []
        values = ReproductiveMaturity.objects.all()
        if values:
            for val in values:
                reprod_maturity_list.append(
                    {
                        "id": val.id,
                        "name": val.name,
                    }
                )
        death_reason_list = []
        values = DeathReason.objects.all()
        if values:
            for val in values:
                death_reason_list.append(
                    {
                        "id": val.id,
                        "name": val.name,
                    }
                )
        animal_health_list = []
        values = AnimalHealth.objects.all()
        if values:
            for val in values:
                animal_health_list.append(
                    {
                        "id": val.id,
                        "name": val.name,
                    }
                )
        identification_certainty_list = []
        values = IdentificationCertainty.objects.all()
        if values:
            for val in values:
                identification_certainty_list.append(
                    {
                        "id": val.id,
                        "name": val.name,
                    }
                )
        sample_type_list = []
        values = SampleType.objects.all()
        if values:
            for val in values:
                sample_type_list.append(
                    {
                        "id": val.id,
                        "name": val.name,
                    }
                )
        sample_dest_list = []
        values = SampleDestination.objects.all()
        if values:
            for val in values:
                sample_dest_list.append(
                    {
                        "id": val.id,
                        "name": val.name,
                    }
                )
        permit_type_list = []
        values = PermitType.objects.all()
        if values:
            for val in values:
                permit_type_list.append(
                    {
                        "id": val.id,
                        "name": val.name,
                    }
                )
        res_json = {
            "observation_method_list": observation_method_list,
            "plant_count_method_list": plant_count_method_list,
            "plant_count_accuracy_list": plant_count_accuracy_list,
            "plant_condition_list": plant_condition_list,
            "counted_subject_list": counted_subject_list,
            "primary_detection_method_list": primary_detection_method_list,
            "secondary_sign_list": secondary_sign_list,
            "reprod_maturity_list": reprod_maturity_list,
            "death_reason_list": death_reason_list,
            "animal_health_list": animal_health_list,
            "identification_certainty_list": identification_certainty_list,
            "sample_type_list": sample_type_list,
            "sample_dest_list": sample_dest_list,
            "permit_type_list": permit_type_list,
        }
        res_json = json.dumps(res_json)
        return HttpResponse(res_json, content_type="application/json")

    def is_authorised_to_update(self):
        # To update an occurrence report, the user must be:
        # - the original submitter and the OCR in draft or
        # - an internal assessor and the OCR under assessment or
        instance = self.get_object()
        user = self.request.user
        if not (
            (
                instance.can_user_edit
                and (
                    user.id
                    == instance.submitter  # or
                    # (instance.internal_application and is_internal(self.request))
                )
            )
            or (instance.has_assessor_mode(self.request))
            or (instance.has_unlocked_mode(self.request))
        ):
            raise serializers.ValidationError(
                "User not authorised to update Occurrence Report"
            )

    def is_authorised_to_assign(self, assigner, assignee=None):
        # To assign a report:
        # - the report must be under assessment, the assigner must be in the assessment group,
        # and the assignee must be in the assessment group or
        # - the report must be under approval, the assigner must be in the approver group,
        # and the assignee must be in the approval group
        # AND the Assignee must be the proposed assignee, or already assigned
        instance = self.get_object()

        in_assessor_group = assignee and is_occurrence_assessor(self.request)
        in_approver_group = assignee and is_occurrence_approver(self.request)

        self_assigning = assigner == assignee

        assigner_assigned = instance.assigned_officer == assigner.id
        assigner_approver = instance.assigned_approver == assigner.id

        if (
            instance.processing_status
            in [
                OccurrenceReport.PROCESSING_STATUS_WITH_REFERRAL,
                OccurrenceReport.PROCESSING_STATUS_WITH_ASSESSOR,
                OccurrenceReport.PROCESSING_STATUS_UNLOCKED,
            ]
        ) and (
            (self_assigning and (in_assessor_group or in_approver_group))
            or (
                not (assignee)
                and assigner_assigned
                and instance.has_assessor_mode(self.request)
            )
            or (
                (in_assessor_group or in_approver_group)
                and assigner_assigned
                and instance.has_assessor_mode(self.request)
            )
        ):
            return
        elif (
            instance.processing_status
            in [
                OccurrenceReport.PROCESSING_STATUS_WITH_APPROVER,
            ]
        ) and (
            (self_assigning and in_approver_group)
            or (
                not (assignee)
                and assigner_approver
                and instance.has_approver_mode(self.request)
            )
            or (
                (in_approver_group)
                and assigner_assigned
                and instance.has_assessor_mode(self.request)
            )
        ):
            return

        raise serializers.ValidationError(
            "User not authorised to manage assignments for Occurrence Report"
        )

    def is_authorised_to_assess(self):
        instance = self.get_object()
        if not instance.has_assessor_mode(self.request):
            raise serializers.ValidationError(
                "User not authorised to make Assessment Actions for Occurrence Report"
            )

    def is_authorised_to_approve(self):
        instance = self.get_object()
        if not instance.has_approver_mode(self.request):
            raise serializers.ValidationError(
                "User not authorised to make Approval Actions for Occurrence Report"
            )

    def is_authorised_to_change_lock(self):
        instance = self.get_object()

        if not instance.can_change_lock(self.request):
            raise serializers.ValidationError(
                "User not authorised to change lock status for Occurrence Report"
            )

    def unlocked_back_to_assessor(self):
        instance = self.get_object()
        request = self.request
        if instance.processing_status == OccurrenceReport.PROCESSING_STATUS_UNLOCKED:
            serializer = BackToAssessorSerializer(
                data={"reason": "Change made after unlock"}
            )
            serializer.is_valid(raise_exception=True)
            instance.back_to_assessor(request, serializer.validated_data)

    @detail_route(
        methods=[
            "POST",
        ],
        detail=True,
    )
    def lock_occurrence_report(self, request, *args, **kwargs):
        self.is_authorised_to_change_lock()
        instance = self.get_object()
        instance.lock(request)
        serializer = self.get_serializer(instance)
        return Response(serializer.data)

    @detail_route(
        methods=[
            "POST",
        ],
        detail=True,
    )
    def unlock_occurrence_report(self, request, *args, **kwargs):
        self.is_authorised_to_change_lock()
        instance = self.get_object()
        instance.unlock(request)
        serializer = self.get_serializer(instance)
        return Response(serializer.data)

    @list_route(
        methods=[
            "POST",
        ],
        detail=True,
    )
    def update_location_details(self, request, *args, **kwargs):

        self.is_authorised_to_update()
        ocr_instance = self.get_object()

        location_instance, created = OCRLocation.objects.get_or_create(
            occurrence_report=ocr_instance
        )
        # species_id saved seperately as its not field of Location but OCR
        # species = request.data.get("species_id")
        # ocr_instance.species_id = species
        # ocr_instance.save()
        # community_id saved seperately as its not field of Location but OCR
        # community = request.data.get("community_id")
        # ocr_instance.community_id = community

        # if ocr_instance.processing_status == OccurrenceReport.PROCESSING_STATUS_UNLOCKED:
        #    self.unlocked_back_to_assessor()
        # else:
        #    ocr_instance.save(version_user=request.user)

        # ocr geometry data to save seperately
        geometry_data = request.data.get("ocr_geometry")
        if geometry_data:
            save_ocr_geometry(request, ocr_instance, geometry_data)

        # print(request.data.get('geojson_polygon'))
        # polygon = request.data.get('geojson_polygon')
        # if polygon:
        #     coords_list = [list(map(float, coord.split(' '))) for coord in polygon.split(',')]
        #     coords_list.append(coords_list[0])
        #     request.data['geojson_polygon'] = GEOSGeometry(f'POLYGON(({", ".join(map(lambda
        # x: " ".join(map(str, x)), coords_list))}))')

        # the request.data is only the habitat composition data thats been sent from front end
        location_data = request.data.get("location")
        serializer = SaveOCRLocationSerializer(
            location_instance, data=location_data, context={"request": request}
        )
        serializer.is_valid(raise_exception=True)
        serializer.save()

        if (
            ocr_instance.processing_status
            == OccurrenceReport.PROCESSING_STATUS_UNLOCKED
        ):
            self.unlocked_back_to_assessor()

        return Response(serializer.data)

    @list_route(
        methods=[
            "POST",
        ],
        detail=True,
    )
    def update_habitat_composition_details(self, request, *args, **kwargs):

        self.is_authorised_to_update()
        ocr_instance = self.get_object()

        habitat_instance, created = OCRHabitatComposition.objects.get_or_create(
            occurrence_report=ocr_instance
        )
        # the request.data is only the habitat composition data thats been sent from front end
        serializer = SaveOCRHabitatCompositionSerializer(
            habitat_instance, data=request.data, context={"request": request}
        )
        serializer.is_valid(raise_exception=True)
        serializer.save()

        if (
            ocr_instance.processing_status
            == OccurrenceReport.PROCESSING_STATUS_UNLOCKED
        ):
            self.unlocked_back_to_assessor()

        return Response(serializer.data)

    @list_route(
        methods=[
            "POST",
        ],
        detail=True,
    )
    def update_habitat_condition_details(self, request, *args, **kwargs):

        self.is_authorised_to_update()
        ocr_instance = self.get_object()
        habitat_instance, created = OCRHabitatCondition.objects.get_or_create(
            occurrence_report=ocr_instance
        )
        # the request.data is only the habitat condition data thats been sent from front end
        serializer = SaveOCRHabitatConditionSerializer(
            habitat_instance, data=request.data, context={"request": request}
        )
        serializer.is_valid(raise_exception=True)
        serializer.save()

        if (
            ocr_instance.processing_status
            == OccurrenceReport.PROCESSING_STATUS_UNLOCKED
        ):
            self.unlocked_back_to_assessor()

        return Response(serializer.data)

    @list_route(
        methods=[
            "POST",
        ],
        detail=True,
    )
    def update_vegetation_structure(self, request, *args, **kwargs):

        self.is_authorised_to_update()
        ocr_instance = self.get_object()
        vegetation_instance, created = OCRVegetationStructure.objects.get_or_create(
            occurrence_report=ocr_instance
        )
        # the request.data is only the habitat condition data thats been sent from front end
        serializer = SaveOCRVegetationStructureSerializer(
            vegetation_instance, data=request.data, context={"request": request}
        )
        serializer.is_valid(raise_exception=True)
        serializer.save()

        if (
            ocr_instance.processing_status
            == OccurrenceReport.PROCESSING_STATUS_UNLOCKED
        ):
            self.unlocked_back_to_assessor()

        return Response(serializer.data)

    @list_route(
        methods=[
            "POST",
        ],
        detail=True,
    )
    def update_fire_history_details(self, request, *args, **kwargs):

        self.is_authorised_to_update()
        ocr_instance = self.get_object()
        fire_instance, created = OCRFireHistory.objects.get_or_create(
            occurrence_report=ocr_instance
        )
        # the request.data is only the habitat composition data thats been sent from front end
        serializer = SaveOCRFireHistorySerializer(
            fire_instance, data=request.data, context={"request": request}
        )
        serializer.is_valid(raise_exception=True)
        serializer.save()

        if (
            ocr_instance.processing_status
            == OccurrenceReport.PROCESSING_STATUS_UNLOCKED
        ):
            self.unlocked_back_to_assessor()

        return Response(serializer.data)

    @list_route(
        methods=[
            "POST",
        ],
        detail=True,
    )
    def update_associated_species_details(self, request, *args, **kwargs):

        self.is_authorised_to_update()
        ocr_instance = self.get_object()
        assoc_species_instance, created = OCRAssociatedSpecies.objects.get_or_create(
            occurrence_report=ocr_instance
        )
        # the request.data is only the habitat composition data thats been sent from front end
        serializer = SaveOCRAssociatedSpeciesSerializer(
            assoc_species_instance, data=request.data, context={"request": request}
        )
        serializer.is_valid(raise_exception=True)
        serializer.save()

        if (
            ocr_instance.processing_status
            == OccurrenceReport.PROCESSING_STATUS_UNLOCKED
        ):
            self.unlocked_back_to_assessor()

        return Response(serializer.data)

    @list_route(
        methods=[
            "POST",
        ],
        detail=True,
    )
    def update_observation_details(self, request, *args, **kwargs):

        self.is_authorised_to_update()
        ocr_instance = self.get_object()
        obs_det_instance, created = OCRObservationDetail.objects.get_or_create(
            occurrence_report=ocr_instance
        )
        # the request.data is only the observation detail data thats been sent from front end
        serializer = SaveOCRObservationDetailSerializer(
            obs_det_instance, data=request.data, context={"request": request}
        )
        serializer.is_valid(raise_exception=True)
        serializer.save()

        if (
            ocr_instance.processing_status
            == OccurrenceReport.PROCESSING_STATUS_UNLOCKED
        ):
            self.unlocked_back_to_assessor()

        return Response(serializer.data)

    @list_route(
        methods=[
            "POST",
        ],
        detail=True,
    )
    def update_plant_count_details(self, request, *args, **kwargs):

        self.is_authorised_to_update()
        ocr_instance = self.get_object()
        plant_count_instance, created = OCRPlantCount.objects.get_or_create(
            occurrence_report=ocr_instance
        )
        # the request.data is only the plant count data thats been sent from front end
        serializer = SaveOCRPlantCountSerializer(
            plant_count_instance, data=request.data, context={"request": request}
        )
        serializer.is_valid(raise_exception=True)
        serializer.save()

        if (
            ocr_instance.processing_status
            == OccurrenceReport.PROCESSING_STATUS_UNLOCKED
        ):
            self.unlocked_back_to_assessor()

        return Response(serializer.data)

    @list_route(
        methods=[
            "POST",
        ],
        detail=True,
    )
    def update_animal_observation_details(self, request, *args, **kwargs):

        self.is_authorised_to_update()
        ocr_instance = self.get_object()
        animal_obs_instance, created = OCRAnimalObservation.objects.get_or_create(
            occurrence_report=ocr_instance
        )
        # the request.data is only the animal obs data thats been sent from front end
        serializer = SaveOCRAnimalObservationSerializer(
            animal_obs_instance, data=request.data, context={"request": request}
        )
        serializer.is_valid(raise_exception=True)
        serializer.save()

        if (
            ocr_instance.processing_status
            == OccurrenceReport.PROCESSING_STATUS_UNLOCKED
        ):
            self.unlocked_back_to_assessor()

        return Response(serializer.data)

    @list_route(
        methods=[
            "POST",
        ],
        detail=True,
    )
    def update_identification_details(self, request, *args, **kwargs):

        self.is_authorised_to_update()
        ocr_instance = self.get_object()
        identification_instance, created = OCRIdentification.objects.get_or_create(
            occurrence_report=ocr_instance
        )
        # the request.data is only the identification data thats been sent from front end
        serializer = SaveOCRIdentificationSerializer(
            identification_instance, data=request.data, context={"request": request}
        )
        serializer.is_valid(raise_exception=True)
        serializer.save()

        if (
            ocr_instance.processing_status
            == OccurrenceReport.PROCESSING_STATUS_UNLOCKED
        ):
            self.unlocked_back_to_assessor()

        return Response(serializer.data)

    # used for observer detail datatable on location tab
    @detail_route(
        methods=[
            "GET",
        ],
        detail=True,
    )
    def observer_details(self, request, *args, **kwargs):
        instance = self.get_object()
        qs = instance.observer_detail.all()
        serializer = OCRObserverDetailSerializer(
            qs, many=True, context={"request": request}
        )
        return Response(serializer.data)

    @list_route(methods=["GET"], detail=False)
    def list_for_map(self, request, *args, **kwargs):
        """Returns the proposals for the map"""
        proposal_ids = [
            int(id)
            for id in request.query_params.get("proposal_ids", "").split(",")
            if id.lstrip("-").isnumeric()
        ]
        # application_type = request.query_params.get("application_type", None)
        # processing_status = request.query_params.get("processing_status", None)

        # cache_key = settings.CACHE_KEY_MAP_PROPOSALS
        # qs = cache.get(cache_key)
        # priya added qs=None as we don't have cache data yet
        qs = None
        if qs is None:
            qs = (
                self.get_queryset()
                .exclude(ocr_geometry__isnull=True)
                .prefetch_related("ocr_geometry")
            )
            # cache.set(cache_key, qs, settings.CACHE_TIMEOUT_2_HOURS)

        if len(proposal_ids) > 0:
            qs = qs.filter(id__in=proposal_ids)

        # if (
        #     application_type
        #     and application_type.isnumeric()
        #     and int(application_type) > 0
        # ):
        #     qs = qs.filter(application_type_id=application_type)

        # if processing_status:
        #     qs = qs.filter(processing_status=processing_status)

        # qs = self.filter_queryset(qs)
        serializer = ListOCRReportMinimalSerializer(
            qs, context={"request": request}, many=True
        )
        return Response(serializer.data)

    @detail_route(methods=["post"], detail=True)
    @renderer_classes((JSONRenderer,))
    @transaction.atomic
    def draft(self, request, *args, **kwargs):

        self.is_authorised_to_update()
        instance = self.get_object()
        # request_data = request.data
        proposal_data = (
            request.data.get("proposal") if request.data.get("proposal") else {}
        )
        # request.data['submitter'] = u'{}'.format(request.user.id)
        if "submitter" in proposal_data and proposal_data["submitter"]:
            request.data.get("proposal")["submitter"] = "{}".format(
                proposal_data["submitter"].get("id")
            )
        if proposal_data.get("habitat_composition"):
            habitat_instance, created = OCRHabitatComposition.objects.get_or_create(
                occurrence_report=instance
            )
            serializer = SaveOCRHabitatCompositionSerializer(
                habitat_instance, data=proposal_data.get("habitat_composition")
            )
            serializer.is_valid(raise_exception=True)
            if serializer.is_valid():
                serializer.save()

        if proposal_data.get("habitat_condition"):
            hab_cond_instance, created = OCRHabitatCondition.objects.get_or_create(
                occurrence_report=instance
            )
            serializer = SaveOCRHabitatConditionSerializer(
                hab_cond_instance, data=proposal_data.get("habitat_condition")
            )
            serializer.is_valid(raise_exception=True)
            if serializer.is_valid():
                serializer.save()

        if proposal_data.get("vegetation_structure"):
            veg_struct_instance, created = OCRVegetationStructure.objects.get_or_create(
                occurrence_report=instance
            )
            serializer = SaveOCRVegetationStructureSerializer(
                veg_struct_instance, data=proposal_data.get("vegetation_structure")
            )
            serializer.is_valid(raise_exception=True)
            if serializer.is_valid():
                serializer.save()

        if proposal_data.get("fire_history"):
            fire_instance, created = OCRFireHistory.objects.get_or_create(
                occurrence_report=instance
            )
            serializer = SaveOCRFireHistorySerializer(
                fire_instance, data=proposal_data.get("fire_history")
            )
            serializer.is_valid(raise_exception=True)
            if serializer.is_valid():
                serializer.save()

        if proposal_data.get("associated_species"):
            assoc_species_instance, created = (
                OCRAssociatedSpecies.objects.get_or_create(occurrence_report=instance)
            )
            serializer = SaveOCRAssociatedSpeciesSerializer(
                assoc_species_instance,
                data=proposal_data.get("associated_species"),
            )
            serializer.is_valid(raise_exception=True)
            if serializer.is_valid():
                serializer.save()

        if proposal_data.get("observation_detail"):
            obs_det_instance, created = OCRObservationDetail.objects.get_or_create(
                occurrence_report=instance
            )
            serializer = SaveOCRObservationDetailSerializer(
                obs_det_instance, data=proposal_data.get("observation_detail")
            )
            serializer.is_valid(raise_exception=True)
            if serializer.is_valid():
                serializer.save()

        if proposal_data.get("plant_count"):
            plant_count_instance, created = OCRPlantCount.objects.get_or_create(
                occurrence_report=instance
            )
            serializer = SaveOCRPlantCountSerializer(
                plant_count_instance, data=proposal_data.get("plant_count")
            )
            serializer.is_valid(raise_exception=True)
            if serializer.is_valid():
                serializer.save()

        if proposal_data.get("animal_observation"):
            animal_obs_instance, created = OCRAnimalObservation.objects.get_or_create(
                occurrence_report=instance
            )
            serializer = SaveOCRAnimalObservationSerializer(
                animal_obs_instance,
                data=proposal_data.get("animal_observation"),
            )
            serializer.is_valid(raise_exception=True)
            if serializer.is_valid():
                serializer.save()

        if proposal_data.get("identification"):
            identification_instance, created = OCRIdentification.objects.get_or_create(
                occurrence_report=instance
            )
            serializer = SaveOCRIdentificationSerializer(
                identification_instance,
                data=proposal_data.get("identification"),
            )
            serializer.is_valid(raise_exception=True)
            if serializer.is_valid():
                serializer.save()

        if proposal_data.get("location"):
            location_instance, created = OCRLocation.objects.get_or_create(
                occurrence_report=instance
            )
            serializer = SaveOCRLocationSerializer(
                location_instance, data=proposal_data.get("location")
            )
            serializer.is_valid(raise_exception=True)
            if serializer.is_valid():
                serializer.save()

        # ocr geometry data to save seperately
        geometry_data = proposal_data.get("ocr_geometry", None)
        if geometry_data:
            save_ocr_geometry(request, instance, geometry_data)

        serializer = SaveOccurrenceReportSerializer(
            instance, data=proposal_data, partial=True
        )

        serializer.is_valid(raise_exception=True)
        if serializer.is_valid():
            if (
                instance.processing_status
                == OccurrenceReport.PROCESSING_STATUS_UNLOCKED
            ):
                serializer.save(no_revision=True)
                self.unlocked_back_to_assessor()
            else:
                serializer.save(version_user=request.user)

        final_instance = self.get_object()
        serializer = self.get_serializer(final_instance)
        return Response(serializer.data)

    @detail_route(methods=["post"], detail=True)
    @renderer_classes((JSONRenderer,))
    def submit(self, request, *args, **kwargs):

        self.is_authorised_to_update()
        instance = self.get_object()
        # instance.submit(request,self)
        ocr_proposal_submit(instance, request)
        instance.save(version_user=request.user)
        serializer = self.get_serializer(instance)
        return Response(serializer.data)
        # return redirect(reverse('external'))

    @detail_route(
        methods=[
            "GET",
        ],
        detail=True,
    )
    def action_log(self, request, *args, **kwargs):
        instance = self.get_object()
        qs = instance.action_logs.all()
        serializer = OccurrenceReportUserActionSerializer(qs, many=True)
        return Response(serializer.data)

    @detail_route(
        methods=[
            "GET",
        ],
        detail=True,
    )
    def comms_log(self, request, *args, **kwargs):
        instance = self.get_object()
        qs = instance.comms_logs.all()
        serializer = OccurrenceReportLogEntrySerializer(qs, many=True)
        return Response(serializer.data)

    @detail_route(
        methods=[
            "POST",
        ],
        detail=True,
    )
    @renderer_classes((JSONRenderer,))
    @transaction.atomic
    def add_comms_log(self, request, *args, **kwargs):

        if not is_internal(self):
            raise serializers.ValidationError(
                "User not authorised to add Communication Logs to the Occurrence Report"
            )

        instance = self.get_object()
        mutable = request.data._mutable
        request.data._mutable = True
        request.data["occurrence_report"] = f"{instance.id}"
        request.data["staff"] = f"{request.user.id}"
        request.data._mutable = mutable
        serializer = OccurrenceReportLogEntrySerializer(data=request.data)
        serializer.is_valid(raise_exception=True)
        comms = serializer.save()
        # Save the files
        for f in request.FILES:
            document = comms.documents.create()
            document.name = str(request.FILES[f])
            document._file = request.FILES[f]
            document.save()
        # End Save Documents

        return Response(serializer.data)

    @detail_route(
        methods=[
            "GET",
        ],
        detail=True,
    )
    def documents(self, request, *args, **kwargs):
        instance = self.get_object()
        # qs = instance.documents.all()
        if is_internal(self.request):
            qs = instance.documents.all()
        elif is_customer(self.request):
            qs = instance.documents.filter(Q(uploaded_by=request.user.id))
        # qs = qs.exclude(input_name='occurrence_report_approval_doc')
        # TODO do we need/not to show approval doc in cs documents tab
        qs = qs.order_by("-uploaded_date")
        serializer = OccurrenceReportDocumentSerializer(
            qs, many=True, context={"request": request}
        )
        return Response(serializer.data)

    @detail_route(
        methods=[
            "GET",
        ],
        detail=True,
    )
    def threats(self, request, *args, **kwargs):
        instance = self.get_object()
        # qs = instance.ocr_threats.all()
        if is_internal(self.request):
            qs = instance.ocr_threats.all()
        elif is_customer(self.request):
            # TODO Do we need to sort the threats for external user (similar like documents)
            # qs = qs.filter(Q(uploaded_by=request.user.id))
            qs = instance.ocr_threats.all()
        filter_backend = OCCConservationThreatFilterBackend()
        qs = filter_backend.filter_queryset(self.request, qs, self)
        serializer = OCRConservationThreatSerializer(
            qs, many=True, context={"request": request}
        )
        return Response(serializer.data)

    @detail_route(methods=["POST"], detail=True)
    @renderer_classes((JSONRenderer,))
    def process_shapefile_document(self, request, *args, **kwargs):
        instance = self.get_object()
        returned_data = None
        returned_data = process_shapefile_document(request, instance)
        if returned_data:
            return Response(returned_data)
        else:
            return Response({})

    @detail_route(methods=["POST"], detail=True)
    @renderer_classes((JSONRenderer,))
    def validate_map_files(self, request, *args, **kwargs):
        self.is_authorised_to_update()
        instance = self.get_object()
        validate_map_files(request, instance, "occurrence_report")
        if instance.processing_status == OccurrenceReport.PROCESSING_STATUS_UNLOCKED:
            self.unlocked_back_to_assessor()
            instance.save(no_revision=True)
        else:
            instance.save(version_user=request.user)
        serializer = self.get_serializer(instance)
        logger.debug(f"validate_map_files response: {serializer.data}")

        return Response(serializer.data)

    @detail_route(
        methods=[
            "GET",
        ],
        detail=True,
    )
    def assign_request_user(self, request, *args, **kwargs):
        instance = self.get_object()
        self.is_authorised_to_assign(request.user, request.user)
        instance.assign_officer(request, request.user)
        serializer = InternalOccurrenceReportSerializer(
            instance, context={"request": request}
        )
        return Response(serializer.data)

    @detail_route(
        methods=[
            "POST",
        ],
        detail=True,
    )
    def assign_to(self, request, *args, **kwargs):

        instance = self.get_object()
        user_id = request.data.get("assessor_id", None)
        user = None
        if not user_id:
            raise serializers.ValidationError("An assessor id is required")
        try:
            user = EmailUser.objects.get(id=user_id)
        except EmailUser.DoesNotExist:
            raise serializers.ValidationError(
                "A user with the id passed in does not exist"
            )
        assigner = self.request.user
        self.is_authorised_to_assign(assigner, user)
        instance.assign_officer(request, user)
        serializer = InternalOccurrenceReportSerializer(
            instance, context={"request": request}
        )
        return Response(serializer.data)

    @detail_route(
        methods=[
            "GET",
        ],
        detail=True,
    )
    def unassign(self, request, *args, **kwargs):

        user = self.request.user
        self.is_authorised_to_assign(user)

        instance = self.get_object()
        instance.unassign(request)
        serializer = InternalOccurrenceReportSerializer(
            instance, context={"request": request}
        )
        return Response(serializer.data)

    @detail_route(
        methods=[
            "GET",
        ],
        detail=True,
    )
    def amendment_request(self, request, *args, **kwargs):
        instance = self.get_object()
        qs = instance.amendment_requests
        qs = qs.filter(status="requested")
        serializer = OccurrenceReportAmendmentRequestSerializer(qs, many=True)
        return Response(serializer.data)

    @detail_route(
        methods=[
            "POST",
        ],
        detail=True,
    )
    def propose_decline(self, request, *args, **kwargs):

        self.is_authorised_to_assess()

        instance = self.get_object()
        serializer = ProposeDeclineSerializer(data=request.data)
        serializer.is_valid(raise_exception=True)
        instance.propose_decline(request, serializer.validated_data)
        serializer = InternalOccurrenceReportSerializer(
            instance, context={"request": request}
        )
        return Response(serializer.data)

    @detail_route(
        methods=[
            "POST",
        ],
        detail=True,
    )
    def decline(self, request, *args, **kwargs):

        self.is_authorised_to_approve()

        instance = self.get_object()

        original_occ = instance.occurrence

        serializer = ProposeDeclineSerializer(data=request.data)
        serializer.is_valid(raise_exception=True)
        instance.decline(request, serializer.validated_data)  # ensure occ set to None

        # run occ check
        if original_occ:
            original_occ.check_ocr_count_for_discard(request)

        serializer = InternalOccurrenceReportSerializer(
            instance, context={"request": request}
        )
        return Response(serializer.data)

    @detail_route(
        methods=[
            "POST",
        ],
        detail=True,
    )
    def back_to_assessor(self, request, *args, **kwargs):
        instance = self.get_object()

        if (
            instance.processing_status
            == OccurrenceReport.PROCESSING_STATUS_WITH_APPROVER
        ):
            self.is_authorised_to_approve()
        elif instance.processing_status == OccurrenceReport.PROCESSING_STATUS_UNLOCKED:
            self.is_authorised_to_update()

        serializer = BackToAssessorSerializer(data=request.data)
        serializer.is_valid(raise_exception=True)
        instance.back_to_assessor(request, serializer.validated_data)
        serializer = InternalOccurrenceReportSerializer(
            instance, context={"request": request}
        )
        return Response(serializer.data)

    @detail_route(
        methods=[
            "POST",
        ],
        detail=True,
    )
    def propose_approve(self, request, *args, **kwargs):

        self.is_authorised_to_assess()

        instance = self.get_object()
        serializer = ProposeApproveSerializer(data=request.data)
        serializer.is_valid(raise_exception=True)
        instance.propose_approve(request, serializer.validated_data)
        serializer = InternalOccurrenceReportSerializer(
            instance, context={"request": request}
        )
        return Response(serializer.data)

    @detail_route(
        methods=[
            "POST",
        ],
        detail=True,
    )
    def approve(self, request, *args, **kwargs):

        self.is_authorised_to_approve()

        instance = self.get_object()

        original_occ = instance.occurrence

        instance.approve(request)

        if original_occ and original_occ.id != instance.occurrence.id:
            original_occ.check_ocr_count_for_discard(request)

        serializer = InternalOccurrenceReportSerializer(
            instance, context={"request": request}
        )
        return Response(serializer.data)

    # used on referral form
    @detail_route(methods=["post"], detail=True)
    def send_referral(self, request, *args, **kwargs):
        self.is_authorised_to_assess()
        instance = self.get_object()
        serializer = SendReferralSerializer(
            data=request.data, context={"request": request}
        )
        serializer.is_valid(raise_exception=True)
        instance.send_referral(
            request,
            serializer.validated_data["email"],
            serializer.validated_data["text"],
        )
        serializer = self.get_serializer(instance, context={"request": request})
        return Response(serializer.data)

    @detail_route(methods=["get"], detail=True)
    def referrals(self, request, *args, **kwargs):
        instance = self.get_object()
        qs = instance.referrals.all()
        serializer = InternalOccurrenceReportReferralSerializer(qs, many=True)
        return Response(serializer.data)


class ObserverDetailViewSet(viewsets.GenericViewSet, mixins.RetrieveModelMixin):
    queryset = OCRObserverDetail.objects.none()
    serializer_class = OCRObserverDetailSerializer

    def is_authorised_to_update(self, occurrence_report):
        user = self.request.user
        if not (
            (
                occurrence_report.can_user_edit
                and (
                    user.id
                    == occurrence_report.submitter  # or
                    # (occurrence_report.internal_application and is_internal(self.request))
                )
            )
            or (occurrence_report.has_assessor_mode(self.request))
            or (occurrence_report.has_unlocked_mode(self.request))
        ):
            raise serializers.ValidationError(
                "User not authorised to update Occurrence Report"
            )

    def unlocked_back_to_assessor(self, occurrence_report):
        request = self.request
        if (
            occurrence_report.processing_status
            == OccurrenceReport.PROCESSING_STATUS_UNLOCKED
        ):
            serializer = BackToAssessorSerializer(
                data={"reason": "Change made after unlock"}
            )
            serializer.is_valid(raise_exception=True)
            occurrence_report.back_to_assessor(request, serializer.validated_data)

    def get_queryset(self):
        qs = OCRObserverDetail.objects.none()

        if is_internal(self.request):
            qs = OCRObserverDetail.objects.all().order_by("id")
        elif is_customer(self.request):
            # not sure what qs it should be for api security check
            qs = OCRObserverDetail.objects.all().order_by("id")
            return qs
        return qs

    def update(self, request, *args, **kwargs):
        instance = self.get_object()
        self.is_authorised_to_update(instance.occurrence_report)
        serializer = OCRObserverDetailSerializer(
            instance, data=json.loads(request.data.get("data"))
        )
        serializer.is_valid(raise_exception=True)
        serializer.save()

        if (
            instance.occurrence_report.processing_status
            == OccurrenceReport.PROCESSING_STATUS_UNLOCKED
        ):
            self.unlocked_back_to_assessor(instance.occurrence_report)
        # instance.community.log_user_action(CommunityUserAction.ACTION_ADD_THREAT.format(instance.threat_number,instance.community.community_number),request)
        return Response(serializer.data)

    def create(self, request, *args, **kwargs):
        serializer = OCRObserverDetailSerializer(
            data=json.loads(request.data.get("data"))
        )
        serializer.is_valid(raise_exception=True)
        occurrence_report = serializer.validated_data["occurrence_report"]
        self.is_authorised_to_update(occurrence_report)
        serializer.save()

        if (
            occurrence_report.processing_status
            == OccurrenceReport.PROCESSING_STATUS_UNLOCKED
        ):
            self.unlocked_back_to_assessor(occurrence_report)

        return Response(serializer.data)

    @detail_route(
        methods=[
            "POST",
        ],
        detail=True,
    )
    def discard(self, request, *args, **kwargs):
        instance = self.get_object()
        self.is_authorised_to_update(instance.occurrence_report)
        instance.visible = False
        instance.save()

        serializer = self.get_serializer(instance)
        if (
            instance.occurrence_report.processing_status
            == OccurrenceReport.PROCESSING_STATUS_UNLOCKED
        ):
            self.unlocked_back_to_assessor(instance.occurrence_report)
        return Response(serializer.data)

    @detail_route(
        methods=[
            "POST",
        ],
        detail=True,
    )
    def reinstate(self, request, *args, **kwargs):
        instance = self.get_object()
        self.is_authorised_to_update(instance.occurrence_report)
        instance.visible = True
        instance.save()

        serializer = self.get_serializer(instance)
        if (
            instance.occurrence_report.processing_status
            == OccurrenceReport.PROCESSING_STATUS_UNLOCKED
        ):
            self.unlocked_back_to_assessor(instance.occurrence_report)
        return Response(serializer.data)


class OccurrenceReportAmendmentRequestViewSet(
    viewsets.GenericViewSet, mixins.RetrieveModelMixin
):
    queryset = OccurrenceReportAmendmentRequest.objects.none()
    serializer_class = OccurrenceReportAmendmentRequestSerializer

    def get_queryset(self):
        if is_internal(self.request):  # user.is_authenticated():
            qs = OccurrenceReportAmendmentRequest.objects.all().order_by("id")
            return qs
        return OccurrenceReportAmendmentRequest.objects.none()

    def create(self, request, *args, **kwargs):
        serializer = self.get_serializer(data=json.loads(request.data.get("data")))
        serializer.is_valid(raise_exception=True)
        occurrence_report = serializer.validated_data["occurrence_report"]
        if not (occurrence_report.has_assessor_mode(self.request)):
            raise serializers.ValidationError(
                "User not authorised to update Occurrence Report"
            )
        instance = serializer.save()
        instance.add_documents(request)
        instance.generate_amendment(request)
        serializer = self.get_serializer(instance)
        return Response(serializer.data)

    @detail_route(
        methods=[
            "POST",
        ],
        detail=True,
    )
    @renderer_classes((JSONRenderer,))
    def delete_document(self, request, *args, **kwargs):
        instance = self.get_object()

        occurrence_report = instance.occurrence_report
        if not (occurrence_report.has_assessor_mode(self.request)):
            raise serializers.ValidationError(
                "User not authorised to update Occurrence Report"
            )

        OccurrenceReportAmendmentRequestDocument.objects.get(
            id=request.data.get("id")
        ).delete()
        return Response(
            [
                dict(id=i.id, name=i.name, _file=i._file.url)
                for i in instance.cs_amendment_request_documents.all()
            ]
        )


class OccurrenceReportDocumentViewSet(
    viewsets.GenericViewSet, mixins.RetrieveModelMixin
):
    queryset = OccurrenceReportDocument.objects.none()
    serializer_class = OccurrenceReportDocumentSerializer

    def is_authorised_to_update(self, occurrence_report):
        user = self.request.user
        if not (
            (
                occurrence_report.can_user_edit
                and (
                    user.id
                    == occurrence_report.submitter  # or
                    # (occurrence_report.internal_application and is_internal(self.request))
                )
            )
            or (occurrence_report.has_assessor_mode(self.request))
            or (occurrence_report.has_unlocked_mode(self.request))
        ):
            raise serializers.ValidationError(
                "User not authorised to update Occurrence Report"
            )

    def unlocked_back_to_assessor(self, occurrence_report):
        request = self.request
        if (
            occurrence_report.processing_status
            == OccurrenceReport.PROCESSING_STATUS_UNLOCKED
        ):
            serializer = BackToAssessorSerializer(
                data={"reason": "Change made after unlock"}
            )
            serializer.is_valid(raise_exception=True)
            occurrence_report.back_to_assessor(request, serializer.validated_data)

    def get_queryset(self):
        request_user = self.request.user
        qs = OccurrenceReportDocument.objects.none()

        if is_internal(self.request):
            qs = OccurrenceReportDocument.objects.all().order_by("id")
        elif is_customer(self.request):
            qs = OccurrenceReportDocument.objects.filter(Q(uploaded_by=request_user.id))
            return qs
        return qs

    @detail_route(
        methods=[
            "GET",
        ],
        detail=True,
    )
    def discard(self, request, *args, **kwargs):
        instance = self.get_object()
        self.is_authorised_to_update(instance.occurrence_report)
        instance.visible = False
        instance.save(version_user=request.user)
        if instance.occurrence_report:
            instance.occurrence_report.log_user_action(
                OccurrenceReportUserAction.ACTION_DISCARD_DOCUMENT.format(
                    instance.document_number,
                    instance.occurrence_report.occurrence_report_number,
                ),
                request,
            )
        serializer = self.get_serializer(instance)
        if (
            instance.occurrence_report.processing_status
            == OccurrenceReport.PROCESSING_STATUS_UNLOCKED
        ):
            self.unlocked_back_to_assessor(instance.occurrence_report)
        return Response(serializer.data)

    @detail_route(
        methods=[
            "GET",
        ],
        detail=True,
    )
    def reinstate(self, request, *args, **kwargs):
        instance = self.get_object()
        self.is_authorised_to_update(instance.occurrence_report)
        instance.visible = True
        instance.save(version_user=request.user)
        if instance.occurrence_report:
            instance.occurrence_report.log_user_action(
                OccurrenceReportUserAction.ACTION_REINSTATE_DOCUMENT.format(
                    instance.document_number,
                    instance.occurrence_report.occurrence_report_number,
                ),
                request,
            )
        serializer = self.get_serializer(instance)
        if (
            instance.occurrence_report.processing_status
            == OccurrenceReport.PROCESSING_STATUS_UNLOCKED
        ):
            self.unlocked_back_to_assessor(instance.occurrence_report)
        return Response(serializer.data)

    @transaction.atomic
    def update(self, request, *args, **kwargs):
        instance = self.get_object()
        self.is_authorised_to_update(instance.occurrence_report)
        serializer = SaveOccurrenceReportDocumentSerializer(
            instance, data=json.loads(request.data.get("data"))
        )
        serializer.is_valid(raise_exception=True)
        serializer.save(no_revision=True)
        instance.add_documents(request, no_revision=True)
        instance.uploaded_by = request.user.id
        instance.save(version_user=request.user)
        if instance.occurrence_report:
            instance.occurrence_report.log_user_action(
                OccurrenceReportUserAction.ACTION_UPDATE_DOCUMENT.format(
                    instance.document_number,
                    instance.occurrence_report.occurrence_report_number,
                ),
                request,
            )
        if (
            instance.occurrence_report.processing_status
            == OccurrenceReport.PROCESSING_STATUS_UNLOCKED
        ):
            self.unlocked_back_to_assessor(instance.occurrence_report)
        return Response(serializer.data)

    @transaction.atomic
    def create(self, request, *args, **kwargs):
        serializer = SaveOccurrenceReportDocumentSerializer(
            data=json.loads(request.data.get("data"))
        )
        serializer.is_valid(raise_exception=True)
        occurrence_report = serializer.validated_data["occurrence_report"]
        self.is_authorised_to_update(occurrence_report)
        instance = serializer.save(no_revision=True)
        instance.add_documents(request, no_revision=True)
        instance.uploaded_by = request.user.id
        instance.save(version_user=request.user)
        if instance.occurrence_report:
            instance.occurrence_report.log_user_action(
                OccurrenceReportUserAction.ACTION_ADD_DOCUMENT.format(
                    instance.document_number,
                    instance.occurrence_report.occurrence_report_number,
                ),
                request,
            )
        if (
            instance.occurrence_report.processing_status
            == OccurrenceReport.PROCESSING_STATUS_UNLOCKED
        ):
            self.unlocked_back_to_assessor(instance.occurrence_report)
        return Response(serializer.data)


class OCRConservationThreatFilterBackend(DatatablesFilterBackend):
    def filter_queryset(self, request, queryset, view):

        total_count = queryset.count()

        filter_threat_category = request.GET.get("filter_threat_category")
        if filter_threat_category and not filter_threat_category.lower() == "all":
            queryset = queryset.filter(threat_category_id=filter_threat_category)

        filter_threat_current_impact = request.GET.get("filter_threat_current_impact")
        if (
            filter_threat_current_impact
            and not filter_threat_current_impact.lower() == "all"
        ):
            queryset = queryset.filter(current_impact=filter_threat_current_impact)

        filter_threat_potential_impact = request.GET.get(
            "filter_threat_potential_impact"
        )
        if (
            filter_threat_potential_impact
            and not filter_threat_potential_impact.lower() == "all"
        ):
            queryset = queryset.filter(potential_impact=filter_threat_potential_impact)

        filter_threat_status = request.GET.get("filter_threat_status")
        if filter_threat_status and not filter_threat_status.lower() == "all":
            if filter_threat_status == "active":
                queryset = queryset.filter(visible=True)
            elif filter_threat_status == "removed":
                queryset = queryset.filter(visible=False)

        def get_date(filter_date):
            date = request.GET.get(filter_date)
            if date:
                date = datetime.strptime(date, "%Y-%m-%d")
            return date

        filter_observed_from_date = get_date("filter_observed_from_date")
        if filter_observed_from_date:
            queryset = queryset.filter(date_observed__gte=filter_observed_from_date)

        filter_observed_to_date = get_date("filter_observed_to_date")
        if filter_observed_to_date:
            queryset = queryset.filter(date_observed__lte=filter_observed_to_date)

        fields = self.get_fields(request)
        ordering = self.get_ordering(request, view, fields)
        queryset = queryset.order_by(*ordering)
        if len(ordering):
            queryset = queryset.order_by(*ordering)

        try:
            queryset = super().filter_queryset(request, queryset, view)
        except Exception as e:
            print(e)
        setattr(view, "_datatables_total_count", total_count)
        return queryset


class OCRConservationThreatViewSet(viewsets.GenericViewSet, mixins.RetrieveModelMixin):
    queryset = OCRConservationThreat.objects.none()
    serializer_class = OCRConservationThreatSerializer

    def is_authorised_to_update(self, occurrence_report):
        user = self.request.user
        if not (
            (
                occurrence_report.can_user_edit
                and (
                    user.id
                    == occurrence_report.submitter  # or
                    # (occurrence_report.internal_application and is_internal(self.request))
                )
            )
            or (occurrence_report.has_assessor_mode(self.request))
            or (occurrence_report.has_unlocked_mode(self.request))
        ):
            raise serializers.ValidationError(
                "User not authorised to update Occurrence Report"
            )

    def unlocked_back_to_assessor(self, occurrence_report):
        request = self.request
        if (
            occurrence_report.processing_status
            == OccurrenceReport.PROCESSING_STATUS_UNLOCKED
        ):
            serializer = BackToAssessorSerializer(
                data={"reason": "Change made after unlock"}
            )
            serializer.is_valid(raise_exception=True)
            occurrence_report.back_to_assessor(request, serializer.validated_data)

    def get_queryset(self):
        request_user = self.request.user
        qs = OCRConservationThreat.objects.none()

        if is_internal(self.request):
            qs = OCRConservationThreat.objects.all().order_by("id")
        elif is_customer(self.request):
            # TODO filter qs as per added_by - using the OCR submitter for now
            qs = OCRConservationThreat.objects.filter(
                occurrence_report__submitter=request_user.id
            ).order_by("id")
            return qs
        return qs

    @detail_route(
        methods=[
            "GET",
        ],
        detail=True,
    )
    def discard(self, request, *args, **kwargs):
        instance = self.get_object()
        self.is_authorised_to_update(instance.occurrence_report)
        instance.visible = False
        instance.save(version_user=request.user)
        if instance.occurrence_report:
            instance.occurrence_report.log_user_action(
                OccurrenceReportUserAction.ACTION_DISCARD_THREAT.format(
                    instance.threat_number,
                    instance.occurrence_report.occurrence_report_number,
                ),
                request,
            )
        serializer = self.get_serializer(instance)

        if (
            instance.occurrence_report.processing_status
            == OccurrenceReport.PROCESSING_STATUS_UNLOCKED
        ):
            self.unlocked_back_to_assessor(instance.occurrence_report)

        return Response(serializer.data)

    @detail_route(
        methods=[
            "GET",
        ],
        detail=True,
    )
    def reinstate(self, request, *args, **kwargs):
        instance = self.get_object()
        self.is_authorised_to_update(instance.occurrence_report)
        instance.visible = True
        instance.save(version_user=request.user)
        if instance.occurrence_report:
            instance.occurrence_report.log_user_action(
                OccurrenceReportUserAction.ACTION_REINSTATE_THREAT.format(
                    instance.threat_number,
                    instance.occurrence_report.occurrence_report_number,
                ),
                request,
            )
        serializer = self.get_serializer(instance)

        if (
            instance.occurrence_report.processing_status
            == OccurrenceReport.PROCESSING_STATUS_UNLOCKED
        ):
            self.unlocked_back_to_assessor(instance.occurrence_report)

        return Response(serializer.data)

    @transaction.atomic
    def update(self, request, *args, **kwargs):
        instance = self.get_object()
        self.is_authorised_to_update(instance.occurrence_report)
        serializer = SaveOCRConservationThreatSerializer(
            instance, data=json.loads(request.data.get("data"))
        )
        validate_threat_request(request)
        serializer.is_valid(raise_exception=True)
        serializer.save(version_user=request.user)
        if instance.occurrence_report:
            instance.occurrence_report.log_user_action(
                OccurrenceReportUserAction.ACTION_UPDATE_THREAT.format(
                    instance.threat_number,
                    instance.occurrence_report.occurrence_report_number,
                ),
                request,
            )
        serializer = self.get_serializer(instance)

        if (
            instance.occurrence_report.processing_status
            == OccurrenceReport.PROCESSING_STATUS_UNLOCKED
        ):
            self.unlocked_back_to_assessor(instance.occurrence_report)

        return Response(serializer.data)

    @transaction.atomic
    def create(self, request, *args, **kwargs):
        serializer = SaveOCRConservationThreatSerializer(
            data=json.loads(request.data.get("data"))
        )
        validate_threat_request(request)
        serializer.is_valid(raise_exception=True)
        occurrence_report = serializer.validated_data["occurrence_report"]
        self.is_authorised_to_update(occurrence_report)
        instance = serializer.save(version_user=request.user)
        if instance.occurrence_report:
            instance.occurrence_report.log_user_action(
                OccurrenceReportUserAction.ACTION_ADD_THREAT.format(
                    instance.threat_number,
                    instance.occurrence_report.occurrence_report_number,
                ),
                request,
            )
        serializer = self.get_serializer(instance)

        if (
            instance.occurrence_report.processing_status
            == OccurrenceReport.PROCESSING_STATUS_UNLOCKED
        ):
            self.unlocked_back_to_assessor(instance.occurrence_report)

        return Response(serializer.data)


class GetOCCProfileDict(views.APIView):
    def get(self, request, format=None):
        group_type = request.GET.get("group_type", "")

        species_list = []
        if group_type:
            exclude_status = ["draft"]
            species = Species.objects.filter(
                ~Q(processing_status__in=exclude_status)
                & ~Q(taxonomy=None)
                & Q(group_type__name=group_type)
            )
            if species:
                for specimen in species:
                    species_list.append(
                        {
                            "id": specimen.id,
                            "name": specimen.taxonomy.scientific_name,
                            "taxon_previous_name": specimen.taxonomy.taxon_previous_name,
                            "common_name": specimen.taxonomy.taxon_vernacular_name,
                        }
                    )
        community_list = []
        exculde_status = ["draft"]
        communities = CommunityTaxonomy.objects.filter(
            ~Q(community__processing_status__in=exculde_status)
        )  # TODO remove later as every community will have community name
        if communities:
            for specimen in communities:
                community_list.append(
                    {
                        "id": specimen.community.id,
                        "name": specimen.community_name,
                    }
                )

        occurrence_source_list = list(
            OccurrenceSource.objects.all().values("id", "name")
        )
        wild_status_list = list(WildStatus.objects.all().values("id", "name"))

        res_json = {
            "species_list": species_list,
            "community_list": community_list,
            "source_list": occurrence_source_list,
            "wild_status_list": wild_status_list,
        }
        res_json = json.dumps(res_json)
        return HttpResponse(res_json, content_type="application/json")


class OccurrenceFilterBackend(DatatablesFilterBackend):
    def filter_queryset(self, request, queryset, view):
        logger.debug(f"OccurrenceFilterBackend:filter_queryset: {view.name}")

        total_count = queryset.count()

        filter_group_type = request.GET.get("filter_group_type")
        if filter_group_type and not filter_group_type.lower() == "all":
            queryset = queryset.filter(group_type__name=filter_group_type)

        filter_occurrence_name = request.GET.get("filter_occurrence_name")
        if filter_occurrence_name and not filter_occurrence_name.lower() == "all":
            queryset = queryset.filter(occurrence_name=filter_occurrence_name)

        filter_scientific_name = request.GET.get("filter_scientific_name")
        if filter_scientific_name and not filter_scientific_name.lower() == "all":
            queryset = queryset.filter(species__taxonomy__id=filter_scientific_name)

        filter_community_name = request.GET.get("filter_community_name")
        if filter_community_name and not filter_community_name.lower() == "all":
            queryset = queryset.filter(community__taxonomy__id=filter_community_name)

        filter_status = request.GET.get("filter_status")
        if filter_status and not filter_status.lower() == "all":
            queryset = queryset.filter(processing_status=filter_status)

        filter_from_effective_from_date = request.GET.get(
            "filter_from_effective_from_date"
        )
        filter_to_effective_from_date = request.GET.get("filter_to_effective_from_date")

        filter_from_effective_to_date = request.GET.get("filter_from_effective_to_date")
        filter_to_effective_to_date = request.GET.get("filter_to_effective_to_date")

        if filter_from_effective_from_date:
            queryset = queryset.filter(
                effective_from__gte=filter_from_effective_from_date
            )
        if filter_to_effective_from_date:
            queryset = queryset.filter(
                effective_from__lte=filter_to_effective_from_date
            )

        if filter_from_effective_to_date:
            queryset = queryset.filter(effective_to__gte=filter_from_effective_to_date)
        if filter_to_effective_to_date:
            queryset = queryset.filter(effective_to__lte=filter_to_effective_to_date)

        filter_from_review_due_date = request.GET.get("filter_from_review_due_date")
        filter_to_review_due_date = request.GET.get("filter_to_review_due_date")

        if filter_from_review_due_date:
            queryset = queryset.filter(review_due_date__gte=filter_from_review_due_date)
        if filter_to_review_due_date:
            queryset = queryset.filter(review_due_date__lte=filter_to_review_due_date)

        fields = self.get_fields(request)

        ordering = self.get_ordering(request, view, fields)
        queryset = queryset.order_by(*ordering)
        if len(ordering):
            queryset = queryset.order_by(*ordering)

        try:
            queryset = super().filter_queryset(request, queryset, view)
        except Exception as e:
            print(e)
        setattr(view, "_datatables_total_count", total_count)
        return queryset


class OccurrencePaginatedViewSet(viewsets.ReadOnlyModelViewSet):
    pagination_class = DatatablesPageNumberPagination
    queryset = Occurrence.objects.none()
    serializer_class = OccurrenceSerializer
    page_size = 10
    filter_backends = (OccurrenceFilterBackend,)

    def get_serializer_class(self):
        if self.action in ["list", "occurrence_internal", "occurrence_external"]:
            return ListOccurrenceSerializer
        return super().get_serializer_class()

    def get_queryset(self):
        qs = Occurrence.objects.all()
        if is_customer(self.request):
            qs = qs.filter(submitter=self.request.user.id)
        return qs

    @list_route(
        methods=[
            "GET",
        ],
        detail=False,
    )
    def occurrence_internal(self, request, *args, **kwargs):
        qs = self.get_queryset()
        qs = self.filter_queryset(qs)

        self.paginator.page_size = qs.count()
        result_page = self.paginator.paginate_queryset(qs, request)
        serializer = ListOccurrenceSerializer(
            result_page, context={"request": request}, many=True
        )

        return self.paginator.get_paginated_response(serializer.data)

    @list_route(
        methods=[
            "GET",
        ],
        detail=False,
    )
    def occurrence_internal_export(self, request, *args, **kwargs):
        qs = self.get_queryset()
        qs = self.filter_queryset(qs)
        export_format = request.GET.get("export_format")
        allowed_fields = [
            "species",
            "scientific_name",
            "reported_date",
            "submitter",
            "processing_status",
            "occurrence_report_number",
        ]

        serializer = ListInternalOccurrenceReportSerializer(
            qs, context={"request": request}, many=True
        )
        serialized_data = serializer.data

        filtered_data = []
        for obj in serialized_data:
            filtered_obj = {
                key: value for key, value in obj.items() if key in allowed_fields
            }
            filtered_data.append(filtered_obj)

        def flatten_dict(d, parent_key="", sep="_"):
            flattened_dict = {}
            for k, v in d.items():
                new_key = parent_key + sep + k if parent_key else k
                if isinstance(v, dict):
                    flattened_dict.update(flatten_dict(v, new_key, sep))
                else:
                    flattened_dict[new_key] = v
            return flattened_dict

        flattened_data = [flatten_dict(item) for item in filtered_data]
        df = pd.DataFrame(flattened_data)
        new_headings = [
            "Number",
            "Occurrence",
            "Scientific Name",
            "Submission date/time",
            "Submitter",
            "Processing Status",
        ]
        df.columns = new_headings
        column_order = [
            "Number",
            "Occurrence",
            "Scientific Name",
            "Submission date/time",
            "Submitter",
            "Processing Status",
        ]
        df = df[column_order]

        if export_format is not None:
            if export_format == "excel":
                buffer = BytesIO()
                workbook = Workbook()
                sheet_name = "Sheet1"
                sheet = workbook.active
                sheet.title = sheet_name

                for row in dataframe_to_rows(df, index=False, header=True):
                    sheet.append(row)
                for cell in sheet[1]:
                    cell.font = Font(bold=True)

                workbook.save(buffer)
                buffer.seek(0)
                response = HttpResponse(
                    buffer.read(), content_type="application/vnd.ms-excel"
                )
                response["Content-Disposition"] = (
                    "attachment; filename=DBCA_OccurrenceReport_Species.xlsx"
                )
                final_response = response
                buffer.close()
                return final_response

            elif export_format == "csv":
                csv_data = df.to_csv(index=False)
                response = HttpResponse(content_type="text/csv")
                response["Content-Disposition"] = (
                    "attachment; filename=DBCA_OccurrenceReport_Species.csv"
                )
                response.write(csv_data)
                return response

            else:
                return Response(status=400, data="Format not valid")

    @list_route(
        methods=[
            "GET",
        ],
        detail=False,
    )
    def occurrence_lookup(self, request, *args, **kwargs):
        queryset = self.get_queryset()
        group_type_id = request.GET.get("group_type_id", None)
        if group_type_id:
            queryset = queryset.filter(group_type_id=group_type_id)
        search_term = request.GET.get("term", "")
        if search_term:
            queryset = queryset.values_list("occurrence_number", flat=True)
            queryset = (
                queryset.filter(occurrence_number__icontains=search_term)
                .distinct()
                .values("id", "occurrence_number")[:10]
            )
            queryset = [
                {"id": occurrence["id"], "text": occurrence["occurrence_number"]}
                for occurrence in queryset
            ]
        return Response({"results": queryset})

    @list_route(
        methods=[
            "GET",
        ],
        detail=False,
    )
    def occurrence_name_lookup(self, request, *args, **kwargs):
        queryset = self.get_queryset().filter(
            processing_status=Occurrence.PROCESSING_STATUS_ACTIVE
        )
        group_type_id = request.GET.get("group_type_id", None)
        if group_type_id:
            try:
                group_type = GroupType.objects.get(id=group_type_id)
            except GroupType.DoesNotExist:
                logger.warning(f"GroupType with id {group_type_id} does not exist")
                return Response({"results": []})

            queryset = queryset.filter(group_type=group_type)
            occurrence_report_id = request.GET.get("occurrence_report_id", None)
            if occurrence_report_id:
                try:
                    occurrence_report = OccurrenceReport.objects.get(
                        id=occurrence_report_id
                    )
                except OccurrenceReport.DoesNotExist:
                    logger.warning(
                        "OccurrenceReport with id {} does not exist".format(
                            occurrence_report_id
                        )
                    )
                    return Response({"results": []})

                if group_type.name in [
                    GroupType.GROUP_TYPE_FLORA,
                    GroupType.GROUP_TYPE_FAUNA,
                ]:
                    queryset = queryset.filter(species=occurrence_report.species)
                elif group_type.name == GroupType.GROUP_TYPE_COMMUNITY:
                    queryset = queryset.filter(community=occurrence_report.community)

        search_term = request.GET.get("term", None)
        if search_term:
            if occurrence_report_id:
                queryset = (
                    queryset.annotate(
                        display_name=Concat(
                            "occurrence_number",
                            Value(" - "),
                            "occurrence_name",
                            Value(" ("),
                            "group_type__name",
                            Value(")"),
                            output_field=CharField(),
                        ),
                    )
                    .filter(display_name__icontains=search_term)
                    .distinct()
                    .values("id", "display_name")[:10]
                )
                queryset = [
                    {"id": occurrence["id"], "text": occurrence["display_name"]}
                    for occurrence in queryset
                ]
            else:
                queryset = (
                    queryset.filter(occurrence_name__icontains=search_term)
                    .distinct()
                    .values("id", "occurrence_name")[:10]
                )

                queryset = [
                    {"id": occurrence["id"], "text": occurrence["occurrence_name"]}
                    for occurrence in queryset
                ]
        return Response({"results": queryset})

    @detail_route(
        methods=[
            "GET",
        ],
        detail=True,
    )
    def documents(self, request, *args, **kwargs):
        instance = self.get_object()
        # qs = instance.documents.all()
        if is_internal(self.request):
            qs = instance.documents.all()
        else:
            qs = instance.documents.none()
        qs = qs.order_by("-uploaded_date")
        serializer = OccurrenceDocumentSerializer(
            qs, many=True, context={"request": request}
        )
        return Response(serializer.data)

    @detail_route(
        methods=[
            "GET",
        ],
        detail=True,
    )
    def threats(self, request, *args, **kwargs):
        instance = self.get_object()
        if is_internal(self.request):
            qs = instance.occ_threats.all()
        else:
            qs = instance.occ_threats.none()
        qs = qs.order_by("-date_observed")
        serializer = OCCConservationThreatSerializer(
            qs, many=True, context={"request": request}
        )
        return Response(serializer.data)

    @detail_route(methods=["get"], detail=True)
    def get_related_occurrence_reports(self, request, *args, **kwargs):
        instance = self.get_object()
        related_reports = instance.get_related_occurrence_reports()
        if is_internal(self.request):
            related_reports = related_reports.all()
        else:
            related_reports = related_reports.none()
        print(related_reports)
        serializer = ListInternalOccurrenceReportSerializer(
            related_reports, many=True, context={"request": request}
        )
        return Response(serializer.data)

    @detail_route(methods=["get"], detail=True)
    def get_related_items(self, request, *args, **kwargs):
        instance = self.get_object()
        related_filter_type = request.GET.get("related_filter_type")
        related_items = instance.get_related_items(related_filter_type)
        serializer = RelatedItemsSerializer(related_items, many=True)
        return Response(serializer.data)

    @list_route(
        methods=[
            "GET",
        ],
        detail=False,
    )
    def filter_list(self, request, *args, **kwargs):
        """Used by the Related Items dashboard filters"""
        related_type = Occurrence.RELATED_ITEM_CHOICES
        res_json = json.dumps(related_type)
        return HttpResponse(res_json, content_type="application/json")


class OccurrenceDocumentViewSet(viewsets.GenericViewSet, mixins.RetrieveModelMixin):
    queryset = OccurrenceDocument.objects.none()
    serializer_class = OccurrenceDocumentSerializer

    def get_queryset(self):
        qs = OccurrenceDocument.objects.none()

        if is_internal(self.request):
            qs = OccurrenceDocument.objects.all().order_by("id")

        return qs

    def is_authorised_to_update(self, occurrence):
        if not is_occurrence_approver(self.request):
            raise serializers.ValidationError(
                "User not authorised to update Occurrence"
            )

    @detail_route(
        methods=[
            "GET",
        ],
        detail=True,
    )
    def discard(self, request, *args, **kwargs):
        instance = self.get_object()
        self.is_authorised_to_update(instance.occurrence)
        instance.visible = False
        instance.save(version_user=request.user)
        if instance.occurrence:
            instance.occurrence.log_user_action(
                OccurrenceUserAction.ACTION_DISCARD_DOCUMENT.format(
                    instance.document_number,
                    instance.occurrence.occurrence_number,
                ),
                request,
            )
        serializer = self.get_serializer(instance)
        return Response(serializer.data)

    @detail_route(
        methods=[
            "GET",
        ],
        detail=True,
    )
    def reinstate(self, request, *args, **kwargs):
        instance = self.get_object()
        self.is_authorised_to_update(instance.occurrence)
        instance.visible = True
        instance.save(version_user=request.user)
        if instance.occurrence:
            instance.occurrence.log_user_action(
                OccurrenceUserAction.ACTION_REINSTATE_DOCUMENT.format(
                    instance.document_number,
                    instance.occurrence.occurrence_number,
                ),
                request,
            )
        serializer = self.get_serializer(instance)
        return Response(serializer.data)

    @transaction.atomic
    def update(self, request, *args, **kwargs):
        instance = self.get_object()
        self.is_authorised_to_update(instance.occurrence)
        serializer = SaveOccurrenceDocumentSerializer(
            instance, data=json.loads(request.data.get("data"))
        )
        serializer.is_valid(raise_exception=True)
        serializer.save(no_revision=True)
        if instance.occurrence:
            instance.occurrence.log_user_action(
                OccurrenceUserAction.ACTION_UPDATE_DOCUMENT.format(
                    instance.document_number,
                    instance.occurrence.occurrence_number,
                ),
                request,
            )
        instance.add_documents(request, no_revision=True)
        instance.uploaded_by = request.user.id
        instance.save(version_user=request.user)
        return Response(serializer.data)

    @transaction.atomic
    def create(self, request, *args, **kwargs):
        serializer = SaveOccurrenceDocumentSerializer(
            data=json.loads(request.data.get("data"))
        )
        serializer.is_valid(raise_exception=True)
        self.is_authorised_to_update(serializer.validated_data["occurrence"])
        instance = serializer.save(no_revision=True)
        instance.add_documents(request, no_revision=True)
        instance.uploaded_by = request.user.id
        instance.save(version_user=request.user)
        if instance.occurrence:
            instance.occurrence.log_user_action(
                OccurrenceUserAction.ACTION_ADD_DOCUMENT.format(
                    instance.document_number,
                    instance.occurrence.occurrence_number,
                ),
                request,
            )
        return Response(serializer.data)


class OCCConservationThreatFilterBackend(DatatablesFilterBackend):
    def filter_queryset(self, request, queryset, view):

        total_count = queryset.count()

        filter_threat_source = request.GET.get("filter_threat_source")
        if filter_threat_source and not filter_threat_source.lower() == "all":
            queryset = queryset.filter(
                (
                    Q(occurrence__occurrence_number=filter_threat_source)
                    & Q(occurrence_report_threat__occurrence_report=None)
                )
                | Q(
                    occurrence_report_threat__occurrence_report__occurrence_report_number=filter_threat_source
                )
            )

        filter_threat_category = request.GET.get("filter_threat_category")
        if filter_threat_category and not filter_threat_category.lower() == "all":
            queryset = queryset.filter(threat_category_id=filter_threat_category)

        filter_threat_current_impact = request.GET.get("filter_threat_current_impact")
        if (
            filter_threat_current_impact
            and not filter_threat_current_impact.lower() == "all"
        ):
            queryset = queryset.filter(current_impact=filter_threat_current_impact)

        filter_threat_potential_impact = request.GET.get(
            "filter_threat_potential_impact"
        )
        if (
            filter_threat_potential_impact
            and not filter_threat_potential_impact.lower() == "all"
        ):
            queryset = queryset.filter(potential_impact=filter_threat_potential_impact)

        filter_threat_status = request.GET.get("filter_threat_status")
        if filter_threat_status and not filter_threat_status.lower() == "all":
            if filter_threat_status == "active":
                queryset = queryset.filter(visible=True)
            elif filter_threat_status == "removed":
                queryset = queryset.filter(visible=False)

        def get_date(filter_date):
            date = request.GET.get(filter_date)
            if date:
                date = datetime.strptime(date, "%Y-%m-%d")
            return date

        filter_observed_from_date = get_date("filter_observed_from_date")
        if filter_observed_from_date:
            queryset = queryset.filter(date_observed__gte=filter_observed_from_date)

        filter_observed_to_date = get_date("filter_observed_to_date")
        if filter_observed_to_date:
            queryset = queryset.filter(date_observed__lte=filter_observed_to_date)

        fields = self.get_fields(request)
        ordering = self.get_ordering(request, view, fields)
        queryset = queryset.order_by(*ordering)
        if len(ordering):
            queryset = queryset.order_by(*ordering)

        try:
            queryset = super().filter_queryset(request, queryset, view)
        except Exception as e:
            print(e)
        setattr(view, "_datatables_total_count", total_count)
        return queryset


class OCCConservationThreatViewSet(viewsets.GenericViewSet, mixins.RetrieveModelMixin):
    queryset = OCCConservationThreat.objects.none()
    serializer_class = OCCConservationThreatSerializer
    filter_backends = (OCCConservationThreatFilterBackend,)

    def get_queryset(self):
        qs = OCCConservationThreat.objects.none()

        if is_internal(self.request):
            qs = OCCConservationThreat.objects.all().order_by("id")

        return qs

    def is_authorised_to_update(self, occurrence):
        if not is_occurrence_approver(self.request):
            raise serializers.ValidationError(
                "User not authorised to update Occurrence"
            )

    @detail_route(
        methods=[
            "GET",
        ],
        detail=True,
    )
    def discard(self, request, *args, **kwargs):
        instance = self.get_object()
        self.is_authorised_to_update(instance.occurrence)
        instance.visible = False
        instance.save(version_user=request.user)
        if instance.occurrence:
            instance.occurrence.log_user_action(
                OccurrenceUserAction.ACTION_DISCARD_THREAT.format(
                    instance.threat_number,
                    instance.occurrence.occurrence_number,
                ),
                request,
            )
        serializer = self.get_serializer(instance)
        return Response(serializer.data)

    @detail_route(
        methods=[
            "GET",
        ],
        detail=True,
    )
    def reinstate(self, request, *args, **kwargs):
        instance = self.get_object()
        self.is_authorised_to_update(instance.occurrence)
        instance.visible = True
        instance.save(version_user=request.user)
        if instance.occurrence:
            instance.occurrence.log_user_action(
                OccurrenceUserAction.ACTION_REINSTATE_THREAT.format(
                    instance.threat_number,
                    instance.occurrence.occurrence_number,
                ),
                request,
            )
        serializer = self.get_serializer(instance)
        return Response(serializer.data)

    @transaction.atomic
    def update(self, request, *args, **kwargs):
        instance = self.get_object()
        self.is_authorised_to_update(instance.occurrence)
        serializer = SaveOCCConservationThreatSerializer(
            instance, data=json.loads(request.data.get("data"))
        )
        validate_threat_request(request)
        serializer.is_valid(raise_exception=True)
        serializer.save(version_user=request.user)
        if instance.occurrence:
            instance.occurrence.log_user_action(
                OccurrenceUserAction.ACTION_UPDATE_THREAT.format(
                    instance.threat_number,
                    instance.occurrence.occurrence_number,
                ),
                request,
            )
        serializer = self.get_serializer(instance)
        return Response(serializer.data)

    @transaction.atomic
    def create(self, request, *args, **kwargs):
        serializer = SaveOCCConservationThreatSerializer(
            data=json.loads(request.data.get("data"))
        )
        validate_threat_request(request)
        serializer.is_valid(raise_exception=True)
        self.is_authorised_to_update(serializer.validated_data["occurrence"])
        instance = serializer.save(version_user=request.user)
        if instance.occurrence:
            instance.occurrence.log_user_action(
                OccurrenceUserAction.ACTION_ADD_THREAT.format(
                    instance.threat_number,
                    instance.occurrence.occurrence_number,
                ),
                request,
            )
        serializer = self.get_serializer(instance)
        return Response(serializer.data)


class GetWildStatus(views.APIView):
    def get(self, request, format=None):
        search_term = request.GET.get("term", "")
        if search_term:
            data = WildStatus.objects.filter(name__icontains=search_term).values(
                "id", "name"
            )[:10]
            data_transform = [
                {"id": wild_status["id"], "text": wild_status["name"]}
                for wild_status in data
            ]
            return Response({"results": data_transform})
        return Response()


class GetOccurrenceSource(views.APIView):
    def get(self, request, format=None):
        search_term = request.GET.get("term", "")
        if search_term:
            data = OccurrenceSource.objects.filter(name__icontains=search_term).values(
                "id", "name"
            )[:10]
            data_transform = [
                {"id": occurrence_source["id"], "text": occurrence_source["name"]}
                for occurrence_source in data
            ]
            return Response({"results": data_transform})
        return Response()


class OccurrenceViewSet(viewsets.GenericViewSet, mixins.RetrieveModelMixin):
    queryset = Occurrence.objects.none()
    serializer_class = OccurrenceSerializer
    lookup_field = "id"

    def get_queryset(self):
        qs = Occurrence.objects.all()
        if is_customer(self.request):
            qs = qs.filter(submitter=self.request.user.id)
        return qs

    def is_authorised_to_update(self):
        instance = self.get_object()
        if (
            not is_occurrence_approver(self.request)
            and instance.processing_status == Occurrence.PROCESSING_STATUS_ACTIVE
        ):
            raise serializers.ValidationError(
                "User not authorised to update Occurrence"
            )

    @transaction.atomic
    def create(self, request, *args, **kwargs):
        group_type_id = GroupType.objects.get(id=request.data.get("group_type_id"))

        new_instance = Occurrence(
            submitter=request.user.id,
            group_type=group_type_id,
        )

        if not is_occurrence_approver(self.request):
            raise serializers.ValidationError(
                "User not authorised to create Occurrence"
            )

        new_instance.save(version_user=request.user)
        data = {"occurrence_id": new_instance.id}

        # create Location for new instance
        serializer = SaveOCCLocationSerializer(data=data)
        serializer.is_valid(raise_exception=True)
        serializer.save()

        # create HabitatComposition for new instance
        serializer = SaveOCCHabitatCompositionSerializer(data=data)
        serializer.is_valid(raise_exception=True)
        serializer.save()

        # create HabitatCondition for new instance
        serializer = SaveOCCHabitatConditionSerializer(data=data)
        serializer.is_valid(raise_exception=True)
        serializer.save()

        # create FireHistory for new instance
        serializer = SaveOCCFireHistorySerializer(data=data)
        serializer.is_valid(raise_exception=True)
        serializer.save()

        # create AssociatedSpecies for new instance
        serializer = SaveOCCAssociatedSpeciesSerializer(data=data)
        serializer.is_valid(raise_exception=True)
        serializer.save()

        # create ObservationDetail for new instance
        serializer = SaveOCCObservationDetailSerializer(data=data)
        serializer.is_valid(raise_exception=True)
        serializer.save()

        # create PlantCount for new instance
        serializer = SaveOCCPlantCountSerializer(data=data)
        serializer.is_valid(raise_exception=True)
        serializer.save()

        # create AnimalObservation for new instance
        serializer = SaveOCCAnimalObservationSerializer(data=data)
        serializer.is_valid(raise_exception=True)
        serializer.save()

        # create Identification for new instance
        serializer = SaveOCCIdentificationSerializer(data=data)
        serializer.is_valid(raise_exception=True)
        serializer.save()

        serialized_obj = CreateOccurrenceSerializer(new_instance)
        return Response(serialized_obj.data)

    @detail_route(
        methods=[
            "POST",
        ],
        detail=True,
    )
    def lock_occurrence(self, request, *args, **kwargs):
        self.is_authorised_to_update()
        instance = self.get_object()
        instance.lock(request)
        return redirect(reverse("internal"))

    @detail_route(
        methods=[
            "POST",
        ],
        detail=True,
    )
    def unlock_occurrence(self, request, *args, **kwargs):
        instance = self.get_object()
        if (
            not is_occurrence_approver(self.request)
            and instance.processing_status == Occurrence.PROCESSING_STATUS_LOCKED
        ):
            raise serializers.ValidationError(
                "User not authorised to update Occurrence"
            )
        instance.unlock(request)
        return redirect(reverse("internal"))

    @detail_route(
        methods=[
            "POST",
        ],
        detail=True,
    )
    def close_occurrence(self, request, *args, **kwargs):
        self.is_authorised_to_update()
        instance = self.get_object()
        instance.close(request)
        return redirect(reverse("internal"))

    @detail_route(
        methods=[
            "GET",
        ],
        detail=True,
    )
    def action_log(self, request, *args, **kwargs):
        instance = self.get_object()
        qs = instance.action_logs.all()
        serializer = OccurrenceUserActionSerializer(qs, many=True)
        return Response(serializer.data)

    @detail_route(
        methods=[
            "GET",
        ],
        detail=True,
    )
    def comms_log(self, request, *args, **kwargs):
        instance = self.get_object()
        qs = instance.comms_logs.all()
        serializer = OccurrenceLogEntrySerializer(qs, many=True)
        return Response(serializer.data)

    @detail_route(
        methods=[
            "POST",
        ],
        detail=True,
    )
    @renderer_classes((JSONRenderer,))
    @transaction.atomic
    def add_comms_log(self, request, *args, **kwargs):
        instance = self.get_object()
        mutable = request.data._mutable
        request.data._mutable = True
        request.data["occurrence"] = f"{instance.id}"
        request.data["staff"] = f"{request.user.id}"
        request.data._mutable = mutable
        serializer = OccurrenceLogEntrySerializer(data=request.data)
        serializer.is_valid(raise_exception=True)
        comms = serializer.save()
        # Save the files
        for f in request.FILES:
            document = comms.documents.create()
            document.name = str(request.FILES[f])
            document._file = request.FILES[f]
            document.save()
        # End Save Documents

        return Response(serializer.data)

    @detail_route(
        methods=[
            "GET",
        ],
        detail=True,
    )
    def documents(self, request, *args, **kwargs):
        instance = self.get_object()
        # qs = instance.documents.all()
        if is_internal(self.request):
            qs = instance.documents.all()
        else:
            qs = instance.documents.none()
        qs = qs.order_by("-uploaded_date")
        serializer = OccurrenceDocumentSerializer(
            qs, many=True, context={"request": request}
        )
        return Response(serializer.data)

    @detail_route(
        methods=[
            "GET",
        ],
        detail=True,
    )
    def threats(self, request, *args, **kwargs):
        instance = self.get_object()
        if is_internal(self.request):
            qs = instance.occ_threats.all()
        else:
            qs = instance.occ_threats.none()
        filter_backend = OCCConservationThreatFilterBackend()
        qs = filter_backend.filter_queryset(self.request, qs, self)
        serializer = OCCConservationThreatSerializer(
            qs, many=True, context={"request": request}
        )
        return Response(serializer.data)

    @detail_route(
        methods=[
            "GET",
        ],
        detail=True,
    )
    # gets all distinct threat sources for threats pertaining to a specific OCC
    def threat_source_list(self, request, *args, **kwargs):
        instance = self.get_object()
        data = []
        if is_internal(self.request):
            # distinct on OCR
            qs = instance.occ_threats.distinct(
                "occurrence_report_threat__occurrence_report"
            ).exclude(occurrence_report_threat=None)
            # format
            data = [
                threat.occurrence_report_threat.occurrence_report.occurrence_report_number
                for threat in qs
            ]

        # if any occ threats exist with an ocr threat, then the source must be the occ
        if instance.occ_threats.filter(occurrence_report_threat=None).exists():
            data.append(instance.occurrence_number)

        return Response(data)

    @detail_route(methods=["get"], detail=True)
    def get_related_occurrence_reports(self, request, *args, **kwargs):
        instance = self.get_object()
        related_reports = instance.get_related_occurrence_reports()
        if is_internal(self.request):
            related_reports = related_reports.all()
        else:
            related_reports = related_reports.none()
        serializer = ListInternalOccurrenceReportSerializer(
            related_reports, many=True, context={"request": request}
        )
        return Response(serializer.data)

    @detail_route(methods=["get"], detail=True)
    def get_existing_ocr_threats(self, request, *args, **kwargs):
        instance = self.get_object()
        related_reports = instance.get_related_occurrence_reports().values_list(
            "id", flat=True
        )
        addedThreats = (
            OCCConservationThreat.objects.filter(occurrence=instance)
            .exclude(occurrence_report_threat=None)
            .values_list("occurrence_report_threat_id", flat=True)
        )
        threats = OCRConservationThreat.objects.filter(
            occurrence_report_id__in=related_reports
        ).exclude(id__in=addedThreats)
        if is_internal(self.request):
            threats = threats.all()
        else:
            threats = threats.none()
        serializer = OCRConservationThreatSerializer(
            threats, many=True, context={"request": request}
        )
        return Response(serializer.data)

    @detail_route(methods=["get"], detail=True)
    def get_related_items(self, request, *args, **kwargs):
        instance = self.get_object()
        related_filter_type = request.GET.get("related_filter_type")
        related_items = instance.get_related_items(related_filter_type)
        serializer = RelatedItemsSerializer(related_items, many=True)
        return Response(serializer.data)

    @list_route(
        methods=[
            "GET",
        ],
        detail=False,
    )
    def filter_list(self, request, *args, **kwargs):
        """Used by the Related Items dashboard filters"""
        related_type = Occurrence.RELATED_ITEM_CHOICES
        res_json = json.dumps(related_type)
        return HttpResponse(res_json, content_type="application/json")

    # used for Location Tab of Occurrence external form
    @list_route(
        methods=[
            "GET",
        ],
        detail=False,
        url_path="location-list-of-values",
    )
    def location_list_of_values(self, request, *args, **kwargs):
        """used for Occurrence external form"""
        qs = self.get_queryset()
        datum_list = []

        id = request.GET.get("id", None)
        try:
            qs = qs.get(id=id)
        except Occurrence.DoesNotExist:
            logger.error(f"Occurrence with id {id} not found")
        else:
            pass
            occ_geometries = qs.occ_geometry.all().exclude(**{"geometry": None})
            epsg_codes = [
                str(g.srid)
                for g in occ_geometries.values_list("geometry", flat=True).distinct()
            ]
            # Add the srids of the original geometries to epsg_codes
            original_geometry_srids = [
                str(g.original_geometry_srid) for g in occ_geometries
            ]
            epsg_codes += [g for g in original_geometry_srids if g.isnumeric()]
            epsg_codes = list(set(epsg_codes))
            datum_list = search_datums("", codes=epsg_codes)

        coordination_source_list = []
        values = CoordinationSource.objects.all()
        if values:
            for val in values:
                coordination_source_list.append(
                    {
                        "id": val.id,
                        "name": val.name,
                    }
                )
        location_accuracy_list = []
        values = LocationAccuracy.objects.all()
        if values:
            for val in values:
                location_accuracy_list.append(
                    {
                        "id": val.id,
                        "name": val.name,
                    }
                )
        res_json = {
            "datum_list": datum_list,
            "coordination_source_list": coordination_source_list,
            "location_accuracy_list": location_accuracy_list,
        }
        res_json = json.dumps(res_json)
        return HttpResponse(res_json, content_type="application/json")

    @detail_route(methods=["post"], detail=True)
    @renderer_classes((JSONRenderer,))
    @transaction.atomic
    def occurrence_save(self, request, *args, **kwargs):

        self.is_authorised_to_update()
        instance = self.get_object()
        request_data = request.data

        if request_data.get("habitat_composition"):
            habitat_instance, created = OCCHabitatComposition.objects.get_or_create(
                occurrence=instance
            )
            serializer = SaveOCCHabitatCompositionSerializer(
                habitat_instance, data=request_data.get("habitat_composition")
            )
            serializer.is_valid(raise_exception=True)
            if serializer.is_valid():
                serializer.save()

        if request_data.get("habitat_condition"):
            hab_cond_instance, created = OCCHabitatCondition.objects.get_or_create(
                occurrence=instance
            )
            serializer = SaveOCCHabitatConditionSerializer(
                hab_cond_instance, data=request_data.get("habitat_condition")
            )
            serializer.is_valid(raise_exception=True)
            if serializer.is_valid():
                serializer.save()

        if request_data.get("vegetation_structure"):
            veg_struct_instance, created = OCCVegetationStructure.objects.get_or_create(
                occurrence=instance
            )
            serializer = SaveOCCVegetationStructureSerializer(
                veg_struct_instance, data=request_data.get("vegetation_structure")
            )
            serializer.is_valid(raise_exception=True)
            if serializer.is_valid():
                serializer.save()

        if request_data.get("fire_history"):
            fire_instance, created = OCCFireHistory.objects.get_or_create(
                occurrence=instance
            )
            serializer = SaveOCCFireHistorySerializer(
                fire_instance, data=request_data.get("fire_history")
            )
            serializer.is_valid(raise_exception=True)
            if serializer.is_valid():
                serializer.save()

        if request_data.get("associated_species"):
            assoc_species_instance, created = (
                OCCAssociatedSpecies.objects.get_or_create(occurrence=instance)
            )
            serializer = SaveOCCAssociatedSpeciesSerializer(
                assoc_species_instance,
                data=request_data.get("associated_species"),
            )
            serializer.is_valid(raise_exception=True)
            if serializer.is_valid():
                serializer.save()

        if request_data.get("observation_detail"):
            obs_det_instance, created = OCCObservationDetail.objects.get_or_create(
                occurrence=instance
            )
            serializer = SaveOCCObservationDetailSerializer(
                obs_det_instance, data=request_data.get("observation_detail")
            )
            serializer.is_valid(raise_exception=True)
            if serializer.is_valid():
                serializer.save()

        if request_data.get("plant_count"):
            plant_count_instance, created = OCCPlantCount.objects.get_or_create(
                occurrence=instance
            )
            serializer = SaveOCCPlantCountSerializer(
                plant_count_instance, data=request_data.get("plant_count")
            )
            serializer.is_valid(raise_exception=True)
            if serializer.is_valid():
                serializer.save()

        if request_data.get("animal_observation"):
            animal_obs_instance, created = OCCAnimalObservation.objects.get_or_create(
                occurrence=instance
            )
            serializer = SaveOCCAnimalObservationSerializer(
                animal_obs_instance,
                data=request_data.get("animal_observation"),
            )
            serializer.is_valid(raise_exception=True)
            if serializer.is_valid():
                serializer.save()

        if request_data.get("identification"):
            identification_instance, created = OCCIdentification.objects.get_or_create(
                occurrence=instance
            )
            serializer = SaveOCCIdentificationSerializer(
                identification_instance,
                data=request_data.get("identification"),
            )
            serializer.is_valid(raise_exception=True)
            if serializer.is_valid():
                serializer.save()

<<<<<<< HEAD
        if request_data.get("location"):
            location_instance, created = OCCLocation.objects.get_or_create(
                occurrence=instance
            )
            serializer = SaveOCCLocationSerializer(
                location_instance, data=request_data.get("location")
            )
            serializer.is_valid(raise_exception=True)
            if serializer.is_valid():
                serializer.save()
=======
        # TODO: adjust and enable when OCC location ready
        # if request_data.get("location"):
        #    location_instance, created = Location.objects.get_or_create(
        #        occurrence=instance
        #    )
        #    serializer = SaveLocationSerializer(
        #        location_instance, data=request_data.get("location")
        #    )
        #    serializer.is_valid(raise_exception=True)
        #    if serializer.is_valid():
        #        serializer.save()

        # occ geometry data to save seperately TODO: determine what is need here
        # geometry_data = request_data.get("occ_geometry", None)
        # if geometry_data:
        #    save_geometry(request, instance, geometry_data)
>>>>>>> e3d58e17

        # occ geometry data to save seperately
        geometry_data = request_data.get("occ_geometry", None)
        if geometry_data:
            save_occ_geometry(request, instance, geometry_data)

        serializer = SaveOccurrenceSerializer(instance, data=request_data, partial=True)
        serializer.is_valid(raise_exception=True)

        if serializer.is_valid():
            serializer.save(version_user=request.user)

            instance.log_user_action(
                OccurrenceUserAction.ACTION_SAVE_OCCURRENCE.format(
                    instance.occurrence_number
                ),
                request,
            )

        return redirect(reverse("internal"))

    @detail_route(methods=["post"], detail=True)
    @transaction.atomic
    def copy_ocr_section(self, request, *args, **kwargs):
        self.is_authorised_to_update()
        instance = self.get_object()
        data = json.loads(request.data["data"])

        ocrId = data["occurrence_report_id"]
        section = data["section"]
        merge = data["merge"]

        ocr = OccurrenceReport.objects.get(id=ocrId)
        ocrSection = getattr(ocr, section)
        occSection = getattr(instance, section)

        section_fields = type(ocrSection)._meta.get_fields()
        for i in section_fields:
            if (
                i.name != "id"
                and i.name != "occurrence_report"
                and hasattr(occSection, i.name)
            ):
                ocrValue = getattr(ocrSection, i.name)
                if merge:
                    # if not ocrValue: #do not overwrite if None, 0, or empty string
                    #    #determine if field is one-to-many
                    #    many = False
                    # DEFERRED for now
                    pass
                else:
                    setattr(occSection, i.name, ocrValue)

        occSection.save()
        instance.save(version_user=request.user)

        serialized_obj = OccurrenceSerializer(instance, context={"request": request})
        return Response(serialized_obj.data)

    @list_route(
        methods=[
            "POST",
        ],
        detail=True,
    )
    def update_location_details(self, request, *args, **kwargs):
        
        self.is_authorised_to_update()
        occ_instance = self.get_object()

        location_instance, created = OCCLocation.objects.get_or_create(
            occurrence=occ_instance
        )

        # occ geometry data to save seperately
        geometry_data = request.data.get("occ_geometry")
        if geometry_data:
            save_occ_geometry(request, occ_instance, geometry_data)

        # the request.data is only the habitat composition data thats been sent from front end
        location_data = request.data.get("location")
        serializer = SaveOCCLocationSerializer(
            location_instance, data=location_data, context={"request": request}
        )
        serializer.is_valid(raise_exception=True)
        serializer.save()

        return Response(serializer.data)

    @list_route(
        methods=[
            "POST",
        ],
        detail=True,
    )
    def update_habitat_composition_details(self, request, *args, **kwargs):
        self.is_authorised_to_update()
        occ_instance = self.get_object()
        habitat_instance, created = OCCHabitatComposition.objects.get_or_create(
            occurrence=occ_instance
        )
        # the request.data is only the habitat composition data thats been sent from front end
        serializer = SaveOCCHabitatCompositionSerializer(
            habitat_instance, data=request.data, context={"request": request}
        )
        serializer.is_valid(raise_exception=True)
        serializer.save()
        return Response(serializer.data)

    @list_route(
        methods=[
            "POST",
        ],
        detail=True,
    )
    def update_vegetation_structure(self, request, *args, **kwargs):

        self.is_authorised_to_update()
        occ_instance = self.get_object()
        vegetation_instance, created = OCCVegetationStructure.objects.get_or_create(
            occurrence=occ_instance
        )
        # the request.data is only the habitat condition data thats been sent from front end
        serializer = SaveOCCVegetationStructureSerializer(
            vegetation_instance, data=request.data, context={"request": request}
        )
        serializer.is_valid(raise_exception=True)
        serializer.save()

        return Response(serializer.data)

    @list_route(
        methods=[
            "POST",
        ],
        detail=True,
    )
    def update_habitat_condition_details(self, request, *args, **kwargs):
        self.is_authorised_to_update()
        occ_instance = self.get_object()
        habitat_instance, created = OCCHabitatCondition.objects.get_or_create(
            occurrence=occ_instance
        )
        # the request.data is only the habitat condition data thats been sent from front end
        serializer = SaveOCCHabitatConditionSerializer(
            habitat_instance, data=request.data, context={"request": request}
        )
        serializer.is_valid(raise_exception=True)
        serializer.save()
        return Response(serializer.data)

    @list_route(
        methods=[
            "POST",
        ],
        detail=True,
    )
    def update_fire_history_details(self, request, *args, **kwargs):
        self.is_authorised_to_update()
        occ_instance = self.get_object()
        fire_instance, created = OCCFireHistory.objects.get_or_create(
            occurrence=occ_instance
        )
        # the request.data is only the habitat composition data thats been sent from front end
        serializer = SaveOCCFireHistorySerializer(
            fire_instance, data=request.data, context={"request": request}
        )
        serializer.is_valid(raise_exception=True)
        serializer.save()
        return Response(serializer.data)

    @list_route(
        methods=[
            "POST",
        ],
        detail=True,
    )
    def update_associated_species_details(self, request, *args, **kwargs):
        self.is_authorised_to_update()
        occ_instance = self.get_object()
        assoc_species_instance, created = OCCAssociatedSpecies.objects.get_or_create(
            occurrence=occ_instance
        )
        # the request.data is only the habitat composition data thats been sent from front end
        serializer = SaveOCCAssociatedSpeciesSerializer(
            assoc_species_instance, data=request.data, context={"request": request}
        )
        serializer.is_valid(raise_exception=True)
        serializer.save()
        return Response(serializer.data)

    @list_route(
        methods=[
            "POST",
        ],
        detail=True,
    )
    def update_observation_details(self, request, *args, **kwargs):
        self.is_authorised_to_update()
        occ_instance = self.get_object()
        obs_det_instance, created = OCCObservationDetail.objects.get_or_create(
            occurrence=occ_instance
        )
        # the request.data is only the observation detail data thats been sent from front end
        serializer = SaveOCCObservationDetailSerializer(
            obs_det_instance, data=request.data, context={"request": request}
        )
        serializer.is_valid(raise_exception=True)
        serializer.save()
        return Response(serializer.data)

    @list_route(
        methods=[
            "POST",
        ],
        detail=True,
    )
    def update_plant_count_details(self, request, *args, **kwargs):
        self.is_authorised_to_update()
        occ_instance = self.get_object()
        plant_count_instance, created = OCCPlantCount.objects.get_or_create(
            occurrence=occ_instance
        )
        # the request.data is only the plant count data thats been sent from front end
        serializer = SaveOCCPlantCountSerializer(
            plant_count_instance, data=request.data, context={"request": request}
        )
        serializer.is_valid(raise_exception=True)
        serializer.save()
        return Response(serializer.data)

    @list_route(
        methods=[
            "POST",
        ],
        detail=True,
    )
    def update_animal_observation_details(self, request, *args, **kwargs):
        self.is_authorised_to_update()
        occ_instance = self.get_object()
        animal_obs_instance, created = OCCAnimalObservation.objects.get_or_create(
            occurrence=occ_instance
        )
        # the request.data is only the animal obs data thats been sent from front end
        serializer = SaveOCCAnimalObservationSerializer(
            animal_obs_instance, data=request.data, context={"request": request}
        )
        serializer.is_valid(raise_exception=True)
        serializer.save()
        return Response(serializer.data)

    @list_route(
        methods=[
            "POST",
        ],
        detail=True,
    )
    def update_identification_details(self, request, *args, **kwargs):
        self.is_authorised_to_update()
        occ_instance = self.get_object()
        identification_instance, created = OCCIdentification.objects.get_or_create(
            occurrence=occ_instance
        )
        # the request.data is only the identification data thats been sent from front end
        serializer = SaveOCCIdentificationSerializer(
            identification_instance, data=request.data, context={"request": request}
        )
        serializer.is_valid(raise_exception=True)
        serializer.save()
        return Response(serializer.data)

    # used for Occurrence external form
    @list_route(
        methods=[
            "GET",
        ],
        detail=False,
    )
    def list_of_values(self, request, *args, **kwargs):
        """used for Occurrence external form"""
        land_form_list = []
        types = LandForm.objects.all()
        if types:
            for val in types:
                land_form_list.append(
                    {
                        "id": val.id,
                        "name": val.name,
                    }
                )
        rock_type_list = []
        types = RockType.objects.all()
        if types:
            for val in types:
                rock_type_list.append(
                    {
                        "id": val.id,
                        "name": val.name,
                    }
                )
        soil_type_list = []
        types = SoilType.objects.all()
        if types:
            for val in types:
                soil_type_list.append(
                    {
                        "id": val.id,
                        "name": val.name,
                    }
                )
        soil_colour_list = []
        colours = SoilColour.objects.all()
        if colours:
            for val in colours:
                soil_colour_list.append(
                    {
                        "id": val.id,
                        "name": val.name,
                    }
                )
        soil_condition_list = []
        conditions = SoilCondition.objects.all()
        if conditions:
            for val in conditions:
                soil_condition_list.append(
                    {
                        "id": val.id,
                        "name": val.name,
                    }
                )
        drainage_list = []
        drainages = Drainage.objects.all()
        if drainages:
            for val in drainages:
                drainage_list.append(
                    {
                        "id": val.id,
                        "name": val.name,
                    }
                )
        intensity_list = []
        intensities = Intensity.objects.all()
        if intensities:
            for val in intensities:
                intensity_list.append(
                    {
                        "id": val.id,
                        "name": val.name,
                    }
                )
        res_json = {
            "land_form_list": land_form_list,
            "rock_type_list": rock_type_list,
            "soil_type_list": soil_type_list,
            "soil_colour_list": soil_colour_list,
            "soil_condition_list": soil_condition_list,
            "drainage_list": drainage_list,
            "intensity_list": intensity_list,
        }
        res_json = json.dumps(res_json)
        return HttpResponse(res_json, content_type="application/json")

    # used for Occurrence Observation external form
    @list_route(
        methods=[
            "GET",
        ],
        detail=False,
    )
    def observation_list_of_values(self, request, *args, **kwargs):
        """used for Occurrence external form"""
        observation_method_list = []
        values = ObservationMethod.objects.all()
        if values:
            for val in values:
                observation_method_list.append(
                    {
                        "id": val.id,
                        "name": val.name,
                    }
                )
        plant_count_method_list = []
        values = PlantCountMethod.objects.all()
        if values:
            for val in values:
                plant_count_method_list.append(
                    {
                        "id": val.id,
                        "name": val.name,
                    }
                )
        plant_count_accuracy_list = []
        values = PlantCountAccuracy.objects.all()
        if values:
            for val in values:
                plant_count_accuracy_list.append(
                    {
                        "id": val.id,
                        "name": val.name,
                    }
                )
        plant_condition_list = []
        values = PlantCondition.objects.all()
        if values:
            for val in values:
                plant_condition_list.append(
                    {
                        "id": val.id,
                        "name": val.name,
                    }
                )
        counted_subject_list = []
        values = CountedSubject.objects.all()
        if values:
            for val in values:
                counted_subject_list.append(
                    {
                        "id": val.id,
                        "name": val.name,
                    }
                )
        primary_detection_method_list = []
        values = PrimaryDetectionMethod.objects.all()
        if values:
            for val in values:
                primary_detection_method_list.append(
                    {
                        "id": val.id,
                        "name": val.name,
                    }
                )
        secondary_sign_list = []
        values = SecondarySign.objects.all()
        if values:
            for val in values:
                secondary_sign_list.append(
                    {
                        "id": val.id,
                        "name": val.name,
                    }
                )
        reprod_maturity_list = []
        values = ReproductiveMaturity.objects.all()
        if values:
            for val in values:
                reprod_maturity_list.append(
                    {
                        "id": val.id,
                        "name": val.name,
                    }
                )
        death_reason_list = []
        values = DeathReason.objects.all()
        if values:
            for val in values:
                death_reason_list.append(
                    {
                        "id": val.id,
                        "name": val.name,
                    }
                )
        animal_health_list = []
        values = AnimalHealth.objects.all()
        if values:
            for val in values:
                animal_health_list.append(
                    {
                        "id": val.id,
                        "name": val.name,
                    }
                )
        identification_certainty_list = []
        values = IdentificationCertainty.objects.all()
        if values:
            for val in values:
                identification_certainty_list.append(
                    {
                        "id": val.id,
                        "name": val.name,
                    }
                )
        sample_type_list = []
        values = SampleType.objects.all()
        if values:
            for val in values:
                sample_type_list.append(
                    {
                        "id": val.id,
                        "name": val.name,
                    }
                )
        sample_dest_list = []
        values = SampleDestination.objects.all()
        if values:
            for val in values:
                sample_dest_list.append(
                    {
                        "id": val.id,
                        "name": val.name,
                    }
                )
        permit_type_list = []
        values = PermitType.objects.all()
        if values:
            for val in values:
                permit_type_list.append(
                    {
                        "id": val.id,
                        "name": val.name,
                    }
                )
        res_json = {
            "observation_method_list": observation_method_list,
            "plant_count_method_list": plant_count_method_list,
            "plant_count_accuracy_list": plant_count_accuracy_list,
            "plant_condition_list": plant_condition_list,
            "counted_subject_list": counted_subject_list,
            "primary_detection_method_list": primary_detection_method_list,
            "secondary_sign_list": secondary_sign_list,
            "reprod_maturity_list": reprod_maturity_list,
            "death_reason_list": death_reason_list,
            "animal_health_list": animal_health_list,
            "identification_certainty_list": identification_certainty_list,
            "sample_type_list": sample_type_list,
            "sample_dest_list": sample_dest_list,
            "permit_type_list": permit_type_list,
        }
        res_json = json.dumps(res_json)
        return HttpResponse(res_json, content_type="application/json")

    @list_route(
        methods=[
            "GET",
        ],
        detail=False,
        url_path="available-occurrence-reports-crs",
    )
    def available_occurrence_reports_crs(self, request, *args, **kwargs):
        """used for Occurrence Report external form"""
        qs = self.get_queryset()
        crs = []

        id = request.GET.get("id", None)
        try:
            qs = qs.get(id=id)
        except Occurrence.DoesNotExist:
            logger.error(f"Occurrence with id {id} not found")
        else:
            ocr_geometries_ids = (
                qs.occurrence_reports.all()
                .values_list("ocr_geometry", flat=True)
                .distinct()
            )
            ocr_geometries = OccurrenceReportGeometry.objects.filter(
                id__in=ocr_geometries_ids
            ).exclude(**{"geometry": None})

            epsg_codes = [
                str(g.srid)
                for g in ocr_geometries.values_list("geometry", flat=True).distinct()
            ]
            # Add the srids of the original geometries to epsg_codes
            original_geometry_srids = [
                str(g.original_geometry_srid) for g in ocr_geometries
            ]
            epsg_codes += [g for g in original_geometry_srids if g.isnumeric()]
            epsg_codes = list(set(epsg_codes))
            crs = search_datums("", codes=epsg_codes)

        res_json = {
            "crs": crs,
        }
        res_json = json.dumps(res_json)
        return HttpResponse(res_json, content_type="application/json")


class OccurrenceReportReferralViewSet(
    viewsets.GenericViewSet, mixins.RetrieveModelMixin
):
    queryset = OccurrenceReportReferral.objects.all()
    serializer_class = OccurrenceReportReferralSerializer

    def get_serializer_class(self):
        if is_internal(self.request):
            return InternalOccurrenceReportReferralSerializer
        return super().get_serializer_class()

    def get_queryset(self):
        qs = super().get_queryset()
        if not is_internal(self.request):
            qs.filter(occurrence_report__submitter=self.request.user)
        return qs

    def is_authorised_to_refer(self):
        instance = self.get_object()
        if not instance.occurrence_report.has_assessor_mode(self.request):
            raise serializers.ValidationError(
                "User not authorised to manage Referrals for Occurrence Report"
            )

    def is_authorised_to_referee(self):
        instance = self.get_object()
        user = self.request.user
        if not instance.referral == user:
            raise serializers.ValidationError(
                "User is not the Referee for Occurrence Report Referral"
            )

    @detail_route(
        methods=[
            "GET",
        ],
        detail=True,
    )
    def referral_list(self, request, *args, **kwargs):
        instance = self.get_object()
        qs = self.get_queryset().filter(
            sent_by=instance.referral, occurrence_report=instance.occurrence_report
        )
        serializer = self.get_serializer(qs, many=True, context={"request": request})
        return Response(serializer.data)

    @detail_route(methods=["GET", "POST"], detail=True)
    def complete(self, request, *args, **kwargs):

        self.is_authorised_to_referee()

        instance = self.get_object()
        instance.complete(request)
        serializer = self.get_serializer(instance, context={"request": request})
        return Response(serializer.data)

    @detail_route(
        methods=[
            "GET",
        ],
        detail=True,
    )
    def remind(self, request, *args, **kwargs):

        self.is_authorised_to_refer()

        instance = self.get_object()
        instance.remind(request)
        serializer = InternalOccurrenceReportSerializer(
            instance.occurrence_report, context={"request": request}
        )
        return Response(serializer.data)

    @detail_route(
        methods=[
            "GET",
        ],
        detail=True,
    )
    def recall(self, request, *args, **kwargs):

        self.is_authorised_to_refer()

        instance = self.get_object()
        instance.recall(request)
        serializer = InternalOccurrenceReportSerializer(
            instance.occurrence_report, context={"request": request}
        )
        return Response(serializer.data)

    @detail_route(
        methods=[
            "GET",
        ],
        detail=True,
    )
    def resend(self, request, *args, **kwargs):

        self.is_authorised_to_refer()

        instance = self.get_object()
        instance.resend(request)
        serializer = InternalOccurrenceReportSerializer(
            instance.occurrence_report, context={"request": request}
        )
        return Response(serializer.data)

    @detail_route(methods=["post"], detail=True)
    @renderer_classes((JSONRenderer,))
    @transaction.atomic
    def occurrence_report_referral_save(self, request, *args, **kwargs):

        self.is_authorised_to_referee()

        instance = self.get_object()
        request_data = request.data
        instance.referral_comment = request_data.get("referral_comment")
        instance.save()

        # Create a log entry for the occurrence report
        instance.occurrence_report.log_user_action(
            OccurrenceReportUserAction.COMMENT_REFERRAL.format(
                instance.id,
                instance.occurrence_report.occurrence_report_number,
                f"{instance.referral_as_email_user.get_full_name()}({instance.referral_as_email_user.email})",
            ),
            request,
        )
        return redirect(reverse("internal"))<|MERGE_RESOLUTION|>--- conflicted
+++ resolved
@@ -3901,7 +3901,6 @@
             if serializer.is_valid():
                 serializer.save()
 
-<<<<<<< HEAD
         if request_data.get("location"):
             location_instance, created = OCCLocation.objects.get_or_create(
                 occurrence=instance
@@ -3912,24 +3911,6 @@
             serializer.is_valid(raise_exception=True)
             if serializer.is_valid():
                 serializer.save()
-=======
-        # TODO: adjust and enable when OCC location ready
-        # if request_data.get("location"):
-        #    location_instance, created = Location.objects.get_or_create(
-        #        occurrence=instance
-        #    )
-        #    serializer = SaveLocationSerializer(
-        #        location_instance, data=request_data.get("location")
-        #    )
-        #    serializer.is_valid(raise_exception=True)
-        #    if serializer.is_valid():
-        #        serializer.save()
-
-        # occ geometry data to save seperately TODO: determine what is need here
-        # geometry_data = request_data.get("occ_geometry", None)
-        # if geometry_data:
-        #    save_geometry(request, instance, geometry_data)
->>>>>>> e3d58e17
 
         # occ geometry data to save seperately
         geometry_data = request_data.get("occ_geometry", None)
