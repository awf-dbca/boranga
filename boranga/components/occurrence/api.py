import json
import logging
import traceback
from datetime import datetime, time
from io import BytesIO

import pandas as pd
from django.core.exceptions import ValidationError
from django.db import transaction
from django.db.models import Q
from django.http import HttpResponse
from django.shortcuts import redirect
from django.urls import reverse
from ledger_api_client.ledger_models import EmailUserRO as EmailUser
from openpyxl import Workbook
from openpyxl.styles import Font
from openpyxl.utils.dataframe import dataframe_to_rows
from rest_framework import serializers, views, viewsets
from rest_framework.decorators import action as detail_route
from rest_framework.decorators import action as list_route
from rest_framework.decorators import renderer_classes
from rest_framework.renderers import JSONRenderer
from rest_framework.response import Response
from rest_framework_datatables.filters import DatatablesFilterBackend
from rest_framework_datatables.pagination import DatatablesPageNumberPagination

from boranga.components.conservation_status.serializers import SendReferralSerializer
from boranga.components.main.api import (
    DatumSearchMixing,
    UserActionLoggingViewset,
    search_datums,
)
from boranga.components.main.decorators import basic_exception_handler
from boranga.components.main.related_item import RelatedItemsSerializer
from boranga.components.main.utils import (
    handle_validation_error,
    transform_json_geometry,
    validate_threat_request,
)
from boranga.components.occurrence.models import (
    AnimalHealth,
    OCCAnimalObservation,
    OCRAnimalObservation,
    OCCAssociatedSpecies,
    OCRAssociatedSpecies,
    CoordinationSource,
    CountedSubject,
    DeathReason,
    Drainage,
    OCCFireHistory,
    OCRFireHistory,
    OCCHabitatComposition,
    OCRHabitatComposition,
    OCCHabitatCondition,
    OCRHabitatCondition,
    OCCIdentification,
    OCRIdentification,
    IdentificationCertainty,
    Intensity,
    LandForm,
    Location,
    LocationAccuracy,
    OCCObservationDetail,
    OCRObservationDetail,
    ObservationMethod,
    OCCObserverDetail,
    OCRObserverDetail,
    OCCConservationThreat,
    Occurrence,
    OccurrenceDocument,
    OccurrenceReport,
    OccurrenceReportAmendmentRequest,
    OccurrenceReportAmendmentRequestDocument,
    OccurrenceReportDocument,
    OccurrenceReportUserAction,
    OccurrenceSource,
    OccurrenceUserAction,
    OCRConservationThreat,
    PermitType,
    PlantCondition,
    OCCPlantCount,
    OCRPlantCount,
    PlantCountAccuracy,
    PlantCountMethod,
    PrimaryDetectionMethod,
    ReproductiveMaturity,
    RockType,
    SampleDestination,
    SampleType,
    SecondarySign,
    SoilColour,
    SoilCondition,
    SoilType,
    WildStatus,
)
from boranga.components.occurrence.serializers import (
    BackToAssessorSerializer,
    CreateOccurrenceSerializer,
    CreateOccurrenceReportSerializer,
    InternalOccurrenceReportSerializer,
    ListInternalOccurrenceReportSerializer,
    ListOccurrenceReportSerializer,
    ListOccurrenceSerializer,
    ListOCRReportMinimalSerializer,
    OCCObserverDetailSerializer,
    OCRObserverDetailSerializer,
    OCCConservationThreatSerializer,
    OccurrenceDocumentSerializer,
    OccurrenceLogEntrySerializer,
    OccurrenceReportAmendmentRequestSerializer,
    OccurrenceReportDocumentSerializer,
    OccurrenceReportLogEntrySerializer,
    OccurrenceReportSerializer,
    OccurrenceReportUserActionSerializer,
    OccurrenceSerializer,
    OccurrenceUserActionSerializer,
    OCRConservationThreatSerializer,
    ProposeApproveSerializer,
    ProposeDeclineSerializer,
    SaveOCCAnimalObservationSerializer,
    SaveOCRAnimalObservationSerializer,
    SaveOCCAssociatedSpeciesSerializer,
    SaveOCRAssociatedSpeciesSerializer,
    SaveOCCFireHistorySerializer,
    SaveOCRFireHistorySerializer,
    SaveOCCHabitatCompositionSerializer,
    SaveOCRHabitatCompositionSerializer,
    SaveOCCHabitatConditionSerializer,
    SaveOCRHabitatConditionSerializer,
    SaveOCCIdentificationSerializer,
    SaveOCRIdentificationSerializer,
    SaveLocationSerializer,
    SaveOCCObservationDetailSerializer,
    SaveOCRObservationDetailSerializer,
    SaveOCCConservationThreatSerializer,
    SaveOccurrenceDocumentSerializer,
    SaveOccurrenceReportDocumentSerializer,
    SaveOccurrenceReportSerializer,
    SaveOccurrenceSerializer,
    SaveOCRConservationThreatSerializer,
<<<<<<< HEAD
    SavePlantCountSerializer,
=======
    SaveOCCPlantCountSerializer,
    SaveOCRPlantCountSerializer,
    SaveOccurrenceSerializer,
>>>>>>> de905a32
)
from boranga.components.occurrence.utils import (
    ocr_proposal_submit,
    process_shapefile_document,
    save_geometry,
    validate_map_files,
)
from boranga.components.species_and_communities.models import (
    CommunityTaxonomy,
    GroupType,
    Species,
)
from boranga.helpers import is_customer, is_internal

logger = logging.getLogger(__name__)


class OccurrenceReportFilterBackend(DatatablesFilterBackend):
    def filter_queryset(self, request, queryset, view):
        if "internal" in view.name:
            total_count = queryset.count()

            filter_group_type = request.GET.get("filter_group_type")
            if filter_group_type and not filter_group_type.lower() == "all":
                queryset = queryset.filter(group_type__name=filter_group_type)

            filter_occurrence = request.GET.get("filter_occurrence")
            if filter_occurrence and not filter_occurrence.lower() == "all":
                queryset = queryset.filter(occurrence_id=filter_occurrence)

            filter_scientific_name = request.GET.get("filter_scientific_name")
            if filter_scientific_name and not filter_scientific_name.lower() == "all":
                queryset = queryset.filter(species__taxonomy__id=filter_scientific_name)

            filter_community_name = request.GET.get("filter_community_name")
            if filter_community_name and not filter_community_name.lower() == "all":
                queryset = queryset.filter(
                    community__taxonomy__id=filter_community_name
                )

            filter_status = request.GET.get("filter_status")
            if filter_status and not filter_status.lower() == "all":
                queryset = queryset.filter(processing_status=filter_status)

            def get_date(filter_date):
                date = request.GET.get(filter_date)
                if date:
                    date = datetime.strptime(date, "%Y-%m-%d")
                return date

            filter_submitted_from_date = get_date("filter_submitted_from_date")
            filter_submitted_to_date = get_date("filter_submitted_to_date")
            if filter_submitted_to_date:
                filter_submitted_to_date = datetime.combine(
                    filter_submitted_to_date, time.max
                )

            if filter_submitted_from_date and not filter_submitted_to_date:
                queryset = queryset.filter(
                    reported_date__gte=filter_submitted_from_date
                )

            if filter_submitted_from_date and filter_submitted_to_date:
                queryset = queryset.filter(
                    reported_date__range=[
                        filter_submitted_from_date,
                        filter_submitted_to_date,
                    ]
                )

            if filter_submitted_to_date and not filter_submitted_from_date:
                queryset = queryset.filter(reported_date__lte=filter_submitted_to_date)

        if "external" in view.name:
            total_count = queryset.count()

            filter_group_type = request.GET.get("filter_group_type")
            if filter_group_type and not filter_group_type.lower() == "all":
                queryset = queryset.filter(group_type__name=filter_group_type)

            # filter_scientific_name is the species_id
            filter_scientific_name = request.GET.get("filter_scientific_name")
            if filter_scientific_name and not filter_scientific_name.lower() == "all":
                queryset = queryset.filter(species=filter_scientific_name)

            # filter_community_name is the community_id
            filter_community_name = request.GET.get("filter_community_name")
            if filter_community_name and not filter_community_name.lower() == "all":
                queryset = queryset.filter(community=filter_community_name)

            filter_application_status = request.GET.get("filter_application_status")
            if (
                filter_application_status
                and not filter_application_status.lower() == "all"
            ):
                queryset = queryset.filter(customer_status=filter_application_status)

        fields = self.get_fields(request)
        ordering = self.get_ordering(request, view, fields)
        queryset = queryset.order_by(*ordering)
        if len(ordering):
            queryset = queryset.order_by(*ordering)

        try:
            queryset = super().filter_queryset(request, queryset, view)
        except Exception as e:
            print(e)
        setattr(view, "_datatables_total_count", total_count)
        return queryset


# class OccurrenceReportRenderer(DatatablesRenderer):
#     def render(self, data, accepted_media_type=None, renderer_context=None):
#         if 'view' in renderer_context and hasattr(renderer_context['view'], '_datatables_total_count'):
#             data['recordsTotal'] = renderer_context['view']._datatables_total_count
#         return super(OccurrenceReportRenderer, self).render(data, accepted_media_type, renderer_context)


class OccurrenceReportPaginatedViewSet(viewsets.ModelViewSet):
    filter_backends = (OccurrenceReportFilterBackend,)
    pagination_class = DatatablesPageNumberPagination
    queryset = OccurrenceReport.objects.none()
    serializer_class = ListOccurrenceReportSerializer
    page_size = 10

    def get_serializer_class(self):
        if self.action == "occurrence_report_internal":
            return ListInternalOccurrenceReportSerializer
        return super().get_serializer_class()

    def get_queryset(self):
        qs = OccurrenceReport.objects.all()
        if is_customer(self.request):
            qs = qs.filter(submitter=self.request.user.id)

        return qs

    @list_route(
        methods=[
            "GET",
        ],
        detail=False,
    )
    def occurrence_report_external(self, request, *args, **kwargs):
        qs = self.get_queryset()
        qs = qs.filter(Q(internal_application=False))
        qs = self.filter_queryset(qs)

        self.paginator.page_size = qs.count()
        result_page = self.paginator.paginate_queryset(qs, request)
        serializer = ListOccurrenceReportSerializer(
            result_page, context={"request": request}, many=True
        )
        return self.paginator.get_paginated_response(serializer.data)

    @list_route(
        methods=[
            "GET",
        ],
        detail=False,
    )
    def occurrence_report_internal(self, request, *args, **kwargs):
        qs = self.get_queryset()
        qs = self.filter_queryset(qs)

        self.paginator.page_size = qs.count()
        result_page = self.paginator.paginate_queryset(qs, request)
        serializer = ListInternalOccurrenceReportSerializer(
            result_page, context={"request": request}, many=True
        )
        return self.paginator.get_paginated_response(serializer.data)

    @list_route(
        methods=[
            "GET",
        ],
        detail=False,
    )
    def occurrence_report_external_export(self, request, *args, **kwargs):

        qs = self.get_queryset()
        qs = self.filter_queryset(qs)
        export_format = request.GET.get("export_format")
        allowed_fields = [
            "group_type",
            "scientific_name",
            "community_name",
            "customer_status",
            "occurrence_report_number",
        ]

        serializer = ListOccurrenceReportSerializer(
            qs, context={"request": request}, many=True
        )
        serialized_data = serializer.data

        filtered_data = []
        for obj in serialized_data:
            filtered_obj = {
                key: value for key, value in obj.items() if key in allowed_fields
            }
            filtered_data.append(filtered_obj)

        def flatten_dict(d, parent_key="", sep="_"):
            flattened_dict = {}
            for k, v in d.items():
                new_key = parent_key + sep + k if parent_key else k
                if isinstance(v, dict):
                    flattened_dict.update(flatten_dict(v, new_key, sep))
                else:
                    flattened_dict[new_key] = v
            return flattened_dict

        flattened_data = [flatten_dict(item) for item in filtered_data]
        df = pd.DataFrame(flattened_data)
        new_headings = [
            "Number",
            "Type",
            "Scientific Name",
            "Community Name",
            "Status",
        ]
        df.columns = new_headings
        column_order = [
            "Number",
            "Type",
            "Scientific Name",
            "Community Name",
            "Status",
        ]
        df = df[column_order]

        if export_format is not None:
            if export_format == "excel":
                buffer = BytesIO()
                workbook = Workbook()
                sheet_name = "Sheet1"
                sheet = workbook.active
                sheet.title = sheet_name

                for row in dataframe_to_rows(df, index=False, header=True):
                    sheet.append(row)
                for cell in sheet[1]:
                    cell.font = Font(bold=True)

                workbook.save(buffer)
                buffer.seek(0)
                response = HttpResponse(
                    buffer.read(), content_type="application/vnd.ms-excel"
                )
                response["Content-Disposition"] = (
                    "attachment; filename=DBCA_ExternalOccurrenceReports.xlsx"
                )
                final_response = response
                buffer.close()
                return final_response

            elif export_format == "csv":
                csv_data = df.to_csv(index=False)
                response = HttpResponse(content_type="text/csv")
                response["Content-Disposition"] = (
                    "attachment; filename=DBCA_ExternalOccurrenceReports.csv"
                )
                response.write(csv_data)
                return response

            else:
                return Response(status=400, data="Format not valid")

    @list_route(
        methods=[
            "GET",
        ],
        detail=False,
    )
    def occurrence_report_internal_export(self, request, *args, **kwargs):

        qs = self.get_queryset()
        qs = self.filter_queryset(qs)
        export_format = request.GET.get("export_format")
        allowed_fields = [
            "scientific_name",
            "reported_date",
            "submitter",
            "processing_status",
            "occurrence_report_number",
            "occurrence_name",
        ]

        serializer = ListInternalOccurrenceReportSerializer(
            qs, context={"request": request}, many=True
        )
        serialized_data = serializer.data

        filtered_data = []
        for obj in serialized_data:
            filtered_obj = {
                key: value for key, value in obj.items() if key in allowed_fields
            }
            filtered_data.append(filtered_obj)

        def flatten_dict(d, parent_key="", sep="_"):
            flattened_dict = {}
            for k, v in d.items():
                new_key = parent_key + sep + k if parent_key else k
                if isinstance(v, dict):
                    flattened_dict.update(flatten_dict(v, new_key, sep))
                else:
                    flattened_dict[new_key] = v
            return flattened_dict

        flattened_data = [flatten_dict(item) for item in filtered_data]
        df = pd.DataFrame(flattened_data)
        new_headings = [
            "Number",
            "Scientific Name",
            "Submission date/time",
            "Submitter",
            "Processing Status",
            "Occurrence",
        ]
        df.columns = new_headings
        column_order = [
            "Number",
            "Occurrence",
            "Scientific Name",
            "Submission date/time",
            "Submitter",
            "Processing Status",
        ]
        df = df[column_order]

        if export_format is not None:
            if export_format == "excel":
                buffer = BytesIO()
                workbook = Workbook()
                sheet_name = "Sheet1"
                sheet = workbook.active
                sheet.title = sheet_name

                for row in dataframe_to_rows(df, index=False, header=True):
                    sheet.append(row)
                for cell in sheet[1]:
                    cell.font = Font(bold=True)

                workbook.save(buffer)
                buffer.seek(0)
                response = HttpResponse(
                    buffer.read(), content_type="application/vnd.ms-excel"
                )
                response["Content-Disposition"] = (
                    "attachment; filename=DBCA_OccurrenceReport_Species.xlsx"
                )
                final_response = response
                buffer.close()
                return final_response

            elif export_format == "csv":
                csv_data = df.to_csv(index=False)
                response = HttpResponse(content_type="text/csv")
                response["Content-Disposition"] = (
                    "attachment; filename=DBCA_OccurrenceReport_Species.csv"
                )
                response.write(csv_data)
                return response

            else:
                return Response(status=400, data="Format not valid")

    @list_route(
        methods=[
            "GET",
        ],
        detail=False,
    )
    def community_occurrence_report_internal_export(self, request, *args, **kwargs):

        qs = self.get_queryset()
        qs = self.filter_queryset(qs)
        export_format = request.GET.get("export_format")
        allowed_fields = [
            "community_name",
            "reported_date",
            "submitter",
            "processing_status",
            "occurrence_report_number",
            "occurrence_name",
        ]

        serializer = ListInternalOccurrenceReportSerializer(
            qs, context={"request": request}, many=True
        )
        serialized_data = serializer.data

        filtered_data = []
        for obj in serialized_data:
            filtered_obj = {
                key: value for key, value in obj.items() if key in allowed_fields
            }
            filtered_data.append(filtered_obj)

        def flatten_dict(d, parent_key="", sep="_"):
            flattened_dict = {}
            for k, v in d.items():
                new_key = parent_key + sep + k if parent_key else k
                if isinstance(v, dict):
                    flattened_dict.update(flatten_dict(v, new_key, sep))
                else:
                    flattened_dict[new_key] = v
            return flattened_dict

        flattened_data = [flatten_dict(item) for item in filtered_data]
        df = pd.DataFrame(flattened_data)
        new_headings = [
            "Number",
            "Community Name",
            "Submission date/time",
            "Submitter",
            "Processing Status",
            "Occurrence",
        ]
        df.columns = new_headings
        column_order = [
            "Number",
            "Occurrence",
            "Community Name",
            "Submission date/time",
            "Submitter",
            "Processing Status",
        ]
        df = df[column_order]

        if export_format is not None:
            if export_format == "excel":
                buffer = BytesIO()
                workbook = Workbook()
                sheet_name = "Sheet1"
                sheet = workbook.active
                sheet.title = sheet_name

                for row in dataframe_to_rows(df, index=False, header=True):
                    sheet.append(row)
                for cell in sheet[1]:
                    cell.font = Font(bold=True)

                workbook.save(buffer)
                buffer.seek(0)
                response = HttpResponse(
                    buffer.read(), content_type="application/vnd.ms-excel"
                )
                response["Content-Disposition"] = (
                    "attachment; filename=DBCA_OccurrenceReport_Community.xlsx"
                )
                final_response = response
                buffer.close()
                return final_response

            elif export_format == "csv":
                csv_data = df.to_csv(index=False)
                response = HttpResponse(content_type="text/csv")
                response["Content-Disposition"] = (
                    "attachment; filename=DBCA_OccurrenceReport_Community.csv"
                )
                response.write(csv_data)
                return response

            else:
                return Response(status=400, data="Format not valid")


class OccurrenceReportViewSet(UserActionLoggingViewset, DatumSearchMixing):
    queryset = OccurrenceReport.objects.none()
    serializer_class = OccurrenceReportSerializer
    lookup_field = "id"

    def get_queryset(self):
        user = self.request.user
        if is_internal(self.request):  # user.is_authenticated():
            qs = OccurrenceReport.objects.all()
            return qs
        elif is_customer(self.request):
            # user_orgs = [org.id for org in user.boranga_organisations.all()]
            qs = OccurrenceReport.objects.filter(Q(submitter=user.id))
            return qs
        logger.warn(
            "User is neither customer nor internal user: {} <{}>".format(
                user.get_full_name(), user.email
            )
        )
        return OccurrenceReport.objects.none()

    def get_serializer_class(self):
        if is_internal(self.request):
            return InternalOccurrenceReportSerializer
        return OccurrenceReportSerializer

    def create(self, request, *args, **kwargs):
        try:
            with transaction.atomic():
                group_type_id = GroupType.objects.get(
                    id=request.data.get("group_type_id")
                )
                # internal_application = False
                # if request.data.get('internal_application'):
                #         internal_application = request.data.get('internal_application')
                new_instance = OccurrenceReport(
                    submitter=request.user.id,
                    group_type=group_type_id,
                    # internal_application=internal_application
                )
                new_instance.save(version_user=request.user)
                data = {"occurrence_report_id": new_instance.id}

                # create Locatiob for new instance
                serializer = SaveLocationSerializer(data=data)
                serializer.is_valid(raise_exception=True)
                serializer.save()

                # create HabitatComposition for new instance
                serializer = SaveOCRHabitatCompositionSerializer(data=data)
                serializer.is_valid(raise_exception=True)
                serializer.save()

                # create HabitatCondition for new instance
                serializer = SaveOCRHabitatConditionSerializer(data=data)
                serializer.is_valid(raise_exception=True)
                serializer.save()

                # create FireHistory for new instance
                serializer = SaveOCRFireHistorySerializer(data=data)
                serializer.is_valid(raise_exception=True)
                serializer.save()

                # create FireHistory for new instance
                serializer = SaveOCRAssociatedSpeciesSerializer(data=data)
                serializer.is_valid(raise_exception=True)
                serializer.save()

                # create ObservationDetail for new instance
                serializer = SaveOCRObservationDetailSerializer(data=data)
                serializer.is_valid(raise_exception=True)
                serializer.save()

                # create PlantCount for new instance
                serializer = SaveOCRPlantCountSerializer(data=data)
                serializer.is_valid(raise_exception=True)
                serializer.save()

                # create AnimalObservation for new instance
                serializer = SaveOCRAnimalObservationSerializer(data=data)
                serializer.is_valid(raise_exception=True)
                serializer.save()

                # create Identification for new instance
                serializer = SaveOCRIdentificationSerializer(data=data)
                serializer.is_valid(raise_exception=True)
                serializer.save()

                # headers = self.get_success_headers(serializer.data)
                # return Response(
                #    new_instance.id, status=status.HTTP_201_CREATED, headers=headers
                # )
                serialized_obj = CreateOccurrenceReportSerializer(new_instance)
                return Response(serialized_obj.data)
        except serializers.ValidationError:
            print(traceback.print_exc())
            raise
        except ValidationError as e:
            print(traceback.print_exc())
            raise serializers.ValidationError(repr(e.error_dict))
        except Exception as e:
            print(traceback.print_exc())
            raise serializers.ValidationError(str(e))

    @list_route(
        methods=[
            "GET",
        ],
        detail=False,
        url_path="transform-geometry",
    )
    def transform_geometry(self, request, *args, **kwargs):
        geometry = request.GET.get("geometry", None)
        from_srid = int(request.GET.get("from", 4326))
        to_srid = int(request.GET.get("to", 4326))

        if not geometry:
            return HttpResponse({}, content_type="application/json")

        json_geom = json.loads(geometry)

        transformed = transform_json_geometry(json_geom, from_srid, to_srid)

        return HttpResponse(transformed, content_type="application/json")

    # used for Location Tab of Occurrence Report external form
    @list_route(
        methods=[
            "GET",
        ],
        detail=False,
        url_path="location-list-of-values",
    )
    def location_list_of_values(self, request, *args, **kwargs):
        """used for Occurrence Report external form"""
        qs = self.get_queryset()
        datum_list = []

        id = request.GET.get("id", None)
        try:
            qs = qs.get(id=id)
        except OccurrenceReport.DoesNotExist:
            logger.error(f"Occurrence Report with id {id} not found")
        else:
            ocr_geometries = qs.ocr_geometry.all().exclude(**{"geometry": None})
            epsg_codes = [
                str(g.srid)
                for g in ocr_geometries.values_list("geometry", flat=True).distinct()
            ]
            # Add the srids of the original geometries to epsg_codes
            epsg_codes += [str(g.original_geometry_srid) for g in ocr_geometries]
            epsg_codes = list(set(epsg_codes))
            datum_list = search_datums("", codes=epsg_codes)

        coordination_source_list = []
        values = CoordinationSource.objects.all()
        if values:
            for val in values:
                coordination_source_list.append(
                    {
                        "id": val.id,
                        "name": val.name,
                    }
                )
        location_accuracy_list = []
        values = LocationAccuracy.objects.all()
        if values:
            for val in values:
                location_accuracy_list.append(
                    {
                        "id": val.id,
                        "name": val.name,
                    }
                )
        res_json = {
            "datum_list": datum_list,
            "coordination_source_list": coordination_source_list,
            "location_accuracy_list": location_accuracy_list,
        }
        res_json = json.dumps(res_json)
        return HttpResponse(res_json, content_type="application/json")

    # used for Occurrence Report external form
    @list_route(
        methods=[
            "GET",
        ],
        detail=False,
    )
    def list_of_values(self, request, *args, **kwargs):
        """used for Occurrence Report external form"""
        land_form_list = []
        types = LandForm.objects.all()
        if types:
            for val in types:
                land_form_list.append(
                    {
                        "id": val.id,
                        "name": val.name,
                    }
                )
        rock_type_list = []
        types = RockType.objects.all()
        if types:
            for val in types:
                rock_type_list.append(
                    {
                        "id": val.id,
                        "name": val.name,
                    }
                )
        soil_type_list = []
        types = SoilType.objects.all()
        if types:
            for val in types:
                soil_type_list.append(
                    {
                        "id": val.id,
                        "name": val.name,
                    }
                )
        soil_colour_list = []
        colours = SoilColour.objects.all()
        if colours:
            for val in colours:
                soil_colour_list.append(
                    {
                        "id": val.id,
                        "name": val.name,
                    }
                )
        soil_condition_list = []
        conditions = SoilCondition.objects.all()
        if conditions:
            for val in conditions:
                soil_condition_list.append(
                    {
                        "id": val.id,
                        "name": val.name,
                    }
                )
        drainage_list = []
        drainages = Drainage.objects.all()
        if drainages:
            for val in drainages:
                drainage_list.append(
                    {
                        "id": val.id,
                        "name": val.name,
                    }
                )
        intensity_list = []
        intensities = Intensity.objects.all()
        if intensities:
            for val in intensities:
                intensity_list.append(
                    {
                        "id": val.id,
                        "name": val.name,
                    }
                )
        res_json = {
            "land_form_list": land_form_list,
            "rock_type_list": rock_type_list,
            "soil_type_list": soil_type_list,
            "soil_colour_list": soil_colour_list,
            "soil_condition_list": soil_condition_list,
            "drainage_list": drainage_list,
            "intensity_list": intensity_list,
        }
        res_json = json.dumps(res_json)
        return HttpResponse(res_json, content_type="application/json")

    # used for Occurrence Report Observation external form
    @list_route(
        methods=[
            "GET",
        ],
        detail=False,
    )
    def observation_list_of_values(self, request, *args, **kwargs):
        """used for Occurrence Report external form"""
        observation_method_list = []
        values = ObservationMethod.objects.all()
        if values:
            for val in values:
                observation_method_list.append(
                    {
                        "id": val.id,
                        "name": val.name,
                    }
                )
        plant_count_method_list = []
        values = PlantCountMethod.objects.all()
        if values:
            for val in values:
                plant_count_method_list.append(
                    {
                        "id": val.id,
                        "name": val.name,
                    }
                )
        plant_count_accuracy_list = []
        values = PlantCountAccuracy.objects.all()
        if values:
            for val in values:
                plant_count_accuracy_list.append(
                    {
                        "id": val.id,
                        "name": val.name,
                    }
                )
        plant_condition_list = []
        values = PlantCondition.objects.all()
        if values:
            for val in values:
                plant_condition_list.append(
                    {
                        "id": val.id,
                        "name": val.name,
                    }
                )
        counted_subject_list = []
        values = CountedSubject.objects.all()
        if values:
            for val in values:
                counted_subject_list.append(
                    {
                        "id": val.id,
                        "name": val.name,
                    }
                )
        primary_detection_method_list = []
        values = PrimaryDetectionMethod.objects.all()
        if values:
            for val in values:
                primary_detection_method_list.append(
                    {
                        "id": val.id,
                        "name": val.name,
                    }
                )
        secondary_sign_list = []
        values = SecondarySign.objects.all()
        if values:
            for val in values:
                secondary_sign_list.append(
                    {
                        "id": val.id,
                        "name": val.name,
                    }
                )
        reprod_maturity_list = []
        values = ReproductiveMaturity.objects.all()
        if values:
            for val in values:
                reprod_maturity_list.append(
                    {
                        "id": val.id,
                        "name": val.name,
                    }
                )
        death_reason_list = []
        values = DeathReason.objects.all()
        if values:
            for val in values:
                death_reason_list.append(
                    {
                        "id": val.id,
                        "name": val.name,
                    }
                )
        animal_health_list = []
        values = AnimalHealth.objects.all()
        if values:
            for val in values:
                animal_health_list.append(
                    {
                        "id": val.id,
                        "name": val.name,
                    }
                )
        identification_certainty_list = []
        values = IdentificationCertainty.objects.all()
        if values:
            for val in values:
                identification_certainty_list.append(
                    {
                        "id": val.id,
                        "name": val.name,
                    }
                )
        sample_type_list = []
        values = SampleType.objects.all()
        if values:
            for val in values:
                sample_type_list.append(
                    {
                        "id": val.id,
                        "name": val.name,
                    }
                )
        sample_dest_list = []
        values = SampleDestination.objects.all()
        if values:
            for val in values:
                sample_dest_list.append(
                    {
                        "id": val.id,
                        "name": val.name,
                    }
                )
        permit_type_list = []
        values = PermitType.objects.all()
        if values:
            for val in values:
                permit_type_list.append(
                    {
                        "id": val.id,
                        "name": val.name,
                    }
                )
        res_json = {
            "observation_method_list": observation_method_list,
            "plant_count_method_list": plant_count_method_list,
            "plant_count_accuracy_list": plant_count_accuracy_list,
            "plant_condition_list": plant_condition_list,
            "counted_subject_list": counted_subject_list,
            "primary_detection_method_list": primary_detection_method_list,
            "secondary_sign_list": secondary_sign_list,
            "reprod_maturity_list": reprod_maturity_list,
            "death_reason_list": death_reason_list,
            "animal_health_list": animal_health_list,
            "identification_certainty_list": identification_certainty_list,
            "sample_type_list": sample_type_list,
            "sample_dest_list": sample_dest_list,
            "permit_type_list": permit_type_list,
        }
        res_json = json.dumps(res_json)
        return HttpResponse(res_json, content_type="application/json")

    @list_route(
        methods=[
            "POST",
        ],
        detail=True,
    )
    def update_location_details(self, request, *args, **kwargs):
        try:
            ocr_instance = self.get_object()

            location_instance, created = Location.objects.get_or_create(
                occurrence_report=ocr_instance
            )
            # species_id saved seperately as its not field of Location but OCR
            species = request.data.get("species_id")
            ocr_instance.species_id = species
            # ocr_instance.save()
            # community_id saved seperately as its not field of Location but OCR
            community = request.data.get("community_id")
            ocr_instance.community_id = community

            ocr_instance.save(version_user=request.user)

            # ocr geometry data to save seperately
            geometry_data = request.data.get("ocr_geometry")
            if geometry_data:
                save_geometry(request, ocr_instance, geometry_data)

            # print(request.data.get('geojson_polygon'))
            # polygon = request.data.get('geojson_polygon')
            # if polygon:
            #     coords_list = [list(map(float, coord.split(' '))) for coord in polygon.split(',')]
            #     coords_list.append(coords_list[0])
            #     request.data['geojson_polygon'] = GEOSGeometry(f'POLYGON(({", ".join(map(lambda
            # x: " ".join(map(str, x)), coords_list))}))')

            # the request.data is only the habitat composition data thats been sent from front end
            location_data = request.data.get("location")
            serializer = SaveLocationSerializer(
                location_instance, data=location_data, context={"request": request}
            )
            serializer.is_valid(raise_exception=True)
            serializer.save()
            return Response(serializer.data)
        except serializers.ValidationError:
            print(traceback.print_exc())
            raise
        except ValidationError as e:
            print(traceback.print_exc())
            raise serializers.ValidationError(repr(e.error_dict))
        except Exception as e:
            print(traceback.print_exc())
            raise serializers.ValidationError(str(e))

    @list_route(
        methods=[
            "POST",
        ],
        detail=True,
    )
    def update_habitat_composition_details(self, request, *args, **kwargs):
        try:
            ocr_instance = self.get_object()
            habitat_instance, created = OCRHabitatComposition.objects.get_or_create(
                occurrence_report=ocr_instance
            )
            # the request.data is only the habitat composition data thats been sent from front end
            serializer = SaveOCRHabitatCompositionSerializer(
                habitat_instance, data=request.data, context={"request": request}
            )
            serializer.is_valid(raise_exception=True)
            serializer.save()
            return Response(serializer.data)
        except serializers.ValidationError:
            print(traceback.print_exc())
            raise
        except ValidationError as e:
            print(traceback.print_exc())
            raise serializers.ValidationError(repr(e.error_dict))
        except Exception as e:
            print(traceback.print_exc())
            raise serializers.ValidationError(str(e))

    @list_route(
        methods=[
            "POST",
        ],
        detail=True,
    )
    def update_habitat_condition_details(self, request, *args, **kwargs):
        try:
            ocr_instance = self.get_object()
            habitat_instance, created = OCRHabitatCondition.objects.get_or_create(
                occurrence_report=ocr_instance
            )
            # the request.data is only the habitat condition data thats been sent from front end
            serializer = SaveOCRHabitatConditionSerializer(
                habitat_instance, data=request.data, context={"request": request}
            )
            serializer.is_valid(raise_exception=True)
            serializer.save()
            return Response(serializer.data)
        except serializers.ValidationError:
            print(traceback.print_exc())
            raise
        except ValidationError as e:
            print(traceback.print_exc())
            raise serializers.ValidationError(repr(e.error_dict))
        except Exception as e:
            print(traceback.print_exc())
            raise serializers.ValidationError(str(e))

    @list_route(
        methods=[
            "POST",
        ],
        detail=True,
    )
    def update_fire_history_details(self, request, *args, **kwargs):
        try:
            ocr_instance = self.get_object()
            fire_instance, created = OCRFireHistory.objects.get_or_create(
                occurrence_report=ocr_instance
            )
            # the request.data is only the habitat composition data thats been sent from front end
            serializer = SaveOCRFireHistorySerializer(
                fire_instance, data=request.data, context={"request": request}
            )
            serializer.is_valid(raise_exception=True)
            serializer.save()
            return Response(serializer.data)
        except serializers.ValidationError:
            print(traceback.print_exc())
            raise
        except ValidationError as e:
            print(traceback.print_exc())
            raise serializers.ValidationError(repr(e.error_dict))
        except Exception as e:
            print(traceback.print_exc())
            raise serializers.ValidationError(str(e))

    @list_route(
        methods=[
            "POST",
        ],
        detail=True,
    )
    def update_associated_species_details(self, request, *args, **kwargs):
        try:
            ocr_instance = self.get_object()
            assoc_species_instance, created = OCRAssociatedSpecies.objects.get_or_create(
                occurrence_report=ocr_instance
            )
            # the request.data is only the habitat composition data thats been sent from front end
            serializer = SaveOCRAssociatedSpeciesSerializer(
                assoc_species_instance, data=request.data, context={"request": request}
            )
            serializer.is_valid(raise_exception=True)
            serializer.save()
            return Response(serializer.data)
        except serializers.ValidationError:
            print(traceback.print_exc())
            raise
        except ValidationError as e:
            print(traceback.print_exc())
            raise serializers.ValidationError(repr(e.error_dict))
        except Exception as e:
            print(traceback.print_exc())
            raise serializers.ValidationError(str(e))

    @list_route(
        methods=[
            "POST",
        ],
        detail=True,
    )
    def update_observation_details(self, request, *args, **kwargs):
        try:
            ocr_instance = self.get_object()
            obs_det_instance, created = OCRObservationDetail.objects.get_or_create(
                occurrence_report=ocr_instance
            )
            # the request.data is only the observation detail data thats been sent from front end
            serializer = SaveOCRObservationDetailSerializer(
                obs_det_instance, data=request.data, context={"request": request}
            )
            serializer.is_valid(raise_exception=True)
            serializer.save()
            return Response(serializer.data)
        except serializers.ValidationError:
            print(traceback.print_exc())
            raise
        except ValidationError as e:
            print(traceback.print_exc())
            raise serializers.ValidationError(repr(e.error_dict))
        except Exception as e:
            print(traceback.print_exc())
            raise serializers.ValidationError(str(e))

    @list_route(
        methods=[
            "POST",
        ],
        detail=True,
    )
    def update_plant_count_details(self, request, *args, **kwargs):
        try:
            ocr_instance = self.get_object()
            plant_count_instance, created = OCRPlantCount.objects.get_or_create(
                occurrence_report=ocr_instance
            )
            # the request.data is only the plant count data thats been sent from front end
            serializer = SaveOCRPlantCountSerializer(
                plant_count_instance, data=request.data, context={"request": request}
            )
            serializer.is_valid(raise_exception=True)
            serializer.save()
            return Response(serializer.data)
        except serializers.ValidationError:
            print(traceback.print_exc())
            raise
        except ValidationError as e:
            print(traceback.print_exc())
            raise serializers.ValidationError(repr(e.error_dict))
        except Exception as e:
            print(traceback.print_exc())
            raise serializers.ValidationError(str(e))

    @list_route(
        methods=[
            "POST",
        ],
        detail=True,
    )
    def update_animal_observation_details(self, request, *args, **kwargs):
        try:
            ocr_instance = self.get_object()
            animal_obs_instance, created = OCRAnimalObservation.objects.get_or_create(
                occurrence_report=ocr_instance
            )
            # the request.data is only the animal obs data thats been sent from front end
            serializer = SaveOCRAnimalObservationSerializer(
                animal_obs_instance, data=request.data, context={"request": request}
            )
            serializer.is_valid(raise_exception=True)
            serializer.save()
            return Response(serializer.data)
        except serializers.ValidationError:
            print(traceback.print_exc())
            raise
        except ValidationError as e:
            print(traceback.print_exc())
            raise serializers.ValidationError(repr(e.error_dict))
        except Exception as e:
            print(traceback.print_exc())
            raise serializers.ValidationError(str(e))

    @list_route(
        methods=[
            "POST",
        ],
        detail=True,
    )
    def update_identification_details(self, request, *args, **kwargs):
        try:
            ocr_instance = self.get_object()
            identification_instance, created = OCRIdentification.objects.get_or_create(
                occurrence_report=ocr_instance
            )
            # the request.data is only the identification data thats been sent from front end
            serializer = SaveOCRIdentificationSerializer(
                identification_instance, data=request.data, context={"request": request}
            )
            serializer.is_valid(raise_exception=True)
            serializer.save()
            return Response(serializer.data)
        except serializers.ValidationError:
            print(traceback.print_exc())
            raise
        except ValidationError as e:
            print(traceback.print_exc())
            raise serializers.ValidationError(repr(e.error_dict))
        except Exception as e:
            print(traceback.print_exc())
            raise serializers.ValidationError(str(e))

    # used for observer detail datatable on location tab
    @detail_route(
        methods=[
            "GET",
        ],
        detail=True,
    )
    def observer_details(self, request, *args, **kwargs):
        try:
            instance = self.get_object()
            qs = instance.observer_detail.all()
            serializer = OCRObserverDetailSerializer(
                qs, many=True, context={"request": request}
            )
            return Response(serializer.data)
        except serializers.ValidationError:
            print(traceback.print_exc())
            raise
        except ValidationError as e:
            print(traceback.print_exc())
            raise serializers.ValidationError(repr(e.error_dict))
        except Exception as e:
            print(traceback.print_exc())
            raise serializers.ValidationError(str(e))

    @list_route(methods=["GET"], detail=False)
    def list_for_map(self, request, *args, **kwargs):
        """Returns the proposals for the map"""
        proposal_ids = [
            int(id)
            for id in request.query_params.get("proposal_ids", "").split(",")
            if id.lstrip("-").isnumeric()
        ]
        # application_type = request.query_params.get("application_type", None)
        # processing_status = request.query_params.get("processing_status", None)

        # cache_key = settings.CACHE_KEY_MAP_PROPOSALS
        # qs = cache.get(cache_key)
        # priya added qs=None as we don't have cache data yet
        qs = None
        if qs is None:
            qs = (
                self.get_queryset()
                .exclude(ocr_geometry__isnull=True)
                .prefetch_related("ocr_geometry")
            )
            # cache.set(cache_key, qs, settings.CACHE_TIMEOUT_2_HOURS)

        if len(proposal_ids) > 0:
            qs = qs.filter(id__in=proposal_ids)

        # if (
        #     application_type
        #     and application_type.isnumeric()
        #     and int(application_type) > 0
        # ):
        #     qs = qs.filter(application_type_id=application_type)

        # if processing_status:
        #     qs = qs.filter(processing_status=processing_status)

        # qs = self.filter_queryset(qs)
        serializer = ListOCRReportMinimalSerializer(
            qs, context={"request": request}, many=True
        )
        return Response(serializer.data)

    @detail_route(methods=["post"], detail=True)
    @renderer_classes((JSONRenderer,))
    def draft(self, request, *args, **kwargs):
        try:
            with transaction.atomic():
                instance = self.get_object()
                # request_data = request.data
                proposal_data = (
                    request.data.get("proposal") if request.data.get("proposal") else {}
                )
                # request.data['submitter'] = u'{}'.format(request.user.id)
                if proposal_data["submitter"]:
                    request.data.get("proposal")["submitter"] = "{}".format(
                        proposal_data["submitter"].get("id")
                    )
                if proposal_data.get("habitat_composition"):
                    habitat_instance, created = (
                        OCRHabitatComposition.objects.get_or_create(
                            occurrence_report=instance
                        )
                    )
                    serializer = SaveOCRHabitatCompositionSerializer(
                        habitat_instance, data=proposal_data.get("habitat_composition")
                    )
                    serializer.is_valid(raise_exception=True)
                    if serializer.is_valid():
                        serializer.save()

                if proposal_data.get("habitat_condition"):
                    hab_cond_instance, created = OCRHabitatCondition.objects.get_or_create(
                        occurrence_report=instance
                    )
                    serializer = SaveOCRHabitatConditionSerializer(
                        hab_cond_instance, data=proposal_data.get("habitat_condition")
                    )
                    serializer.is_valid(raise_exception=True)
                    if serializer.is_valid():
                        serializer.save()

                if proposal_data.get("fire_history"):
                    fire_instance, created = OCRFireHistory.objects.get_or_create(
                        occurrence_report=instance
                    )
                    serializer = SaveOCRFireHistorySerializer(
                        fire_instance, data=proposal_data.get("fire_history")
                    )
                    serializer.is_valid(raise_exception=True)
                    if serializer.is_valid():
                        serializer.save()

                if proposal_data.get("associated_species"):
                    assoc_species_instance, created = (
                        OCRAssociatedSpecies.objects.get_or_create(
                            occurrence_report=instance
                        )
                    )
                    serializer = SaveOCRAssociatedSpeciesSerializer(
                        assoc_species_instance,
                        data=proposal_data.get("associated_species"),
                    )
                    serializer.is_valid(raise_exception=True)
                    if serializer.is_valid():
                        serializer.save()

                if proposal_data.get("observation_detail"):
                    obs_det_instance, created = OCRObservationDetail.objects.get_or_create(
                        occurrence_report=instance
                    )
                    serializer = SaveOCRObservationDetailSerializer(
                        obs_det_instance, data=proposal_data.get("observation_detail")
                    )
                    serializer.is_valid(raise_exception=True)
                    if serializer.is_valid():
                        serializer.save()

                if proposal_data.get("plant_count"):
                    plant_count_instance, created = OCRPlantCount.objects.get_or_create(
                        occurrence_report=instance
                    )
                    serializer = SaveOCRPlantCountSerializer(
                        plant_count_instance, data=proposal_data.get("plant_count")
                    )
                    serializer.is_valid(raise_exception=True)
                    if serializer.is_valid():
                        serializer.save()

                if proposal_data.get("animal_observation"):
                    animal_obs_instance, created = (
                        OCRAnimalObservation.objects.get_or_create(
                            occurrence_report=instance
                        )
                    )
                    serializer = SaveOCRAnimalObservationSerializer(
                        animal_obs_instance,
                        data=proposal_data.get("animal_observation"),
                    )
                    serializer.is_valid(raise_exception=True)
                    if serializer.is_valid():
                        serializer.save()

                if proposal_data.get("identification"):
                    identification_instance, created = (
                        OCRIdentification.objects.get_or_create(occurrence_report=instance)
                    )
                    serializer = SaveOCRIdentificationSerializer(
                        identification_instance,
                        data=proposal_data.get("identification"),
                    )
                    serializer.is_valid(raise_exception=True)
                    if serializer.is_valid():
                        serializer.save()

                if proposal_data.get("location"):
                    location_instance, created = Location.objects.get_or_create(
                        occurrence_report=instance
                    )
                    serializer = SaveLocationSerializer(
                        location_instance, data=proposal_data.get("location")
                    )
                    serializer.is_valid(raise_exception=True)
                    if serializer.is_valid():
                        serializer.save()

                # ocr geometry data to save seperately
                geometry_data = proposal_data.get("ocr_geometry", None)
                if geometry_data:
                    save_geometry(request, instance, geometry_data)

                serializer = SaveOccurrenceReportSerializer(
                    instance, data=proposal_data, partial=True
                )

                serializer.is_valid(raise_exception=True)
                if serializer.is_valid():
                    saved_instance = serializer.save(version_user=request.user)

            # return redirect(reverse('external'))
            serializer = self.get_serializer(saved_instance)
            return Response(serializer.data)
        except serializers.ValidationError:
            print(traceback.print_exc())
            raise
        except ValidationError as e:
            if hasattr(e, "error_dict"):
                raise serializers.ValidationError(repr(e.error_dict))
            else:
                if hasattr(e, "message"):
                    raise serializers.ValidationError(e.message)
        except Exception as e:
            print(traceback.print_exc())
            raise serializers.ValidationError(str(e))

    @detail_route(methods=["post"], detail=True)
    @renderer_classes((JSONRenderer,))
    def submit(self, request, *args, **kwargs):
        try:
            instance = self.get_object()
            # instance.submit(request,self)
            ocr_proposal_submit(instance, request)
            instance.save(version_user=request.user)
            serializer = self.get_serializer(instance)
            return Response(serializer.data)
            # return redirect(reverse('external'))
        except serializers.ValidationError:
            print(traceback.print_exc())
            raise
        except ValidationError as e:
            if hasattr(e, "error_dict"):
                raise serializers.ValidationError(repr(e.error_dict))
            else:
                if hasattr(e, "message"):
                    raise serializers.ValidationError(e.message)
        except Exception as e:
            print(traceback.print_exc())
            raise serializers.ValidationError(str(e))

    @detail_route(
        methods=[
            "GET",
        ],
        detail=True,
    )
    def action_log(self, request, *args, **kwargs):
        try:
            instance = self.get_object()
            qs = instance.action_logs.all()
            serializer = OccurrenceReportUserActionSerializer(qs, many=True)
            return Response(serializer.data)
        except serializers.ValidationError:
            print(traceback.print_exc())
            raise
        except ValidationError as e:
            print(traceback.print_exc())
            raise serializers.ValidationError(repr(e.error_dict))
        except Exception as e:
            print(traceback.print_exc())
            raise serializers.ValidationError(str(e))

    @detail_route(
        methods=[
            "GET",
        ],
        detail=True,
    )
    def comms_log(self, request, *args, **kwargs):
        try:
            instance = self.get_object()
            qs = instance.comms_logs.all()
            serializer = OccurrenceReportLogEntrySerializer(qs, many=True)
            return Response(serializer.data)
        except serializers.ValidationError:
            print(traceback.print_exc())
            raise
        except ValidationError as e:
            print(traceback.print_exc())
            raise serializers.ValidationError(repr(e.error_dict))
        except Exception as e:
            print(traceback.print_exc())
            raise serializers.ValidationError(str(e))

    @detail_route(
        methods=[
            "POST",
        ],
        detail=True,
    )
    @renderer_classes((JSONRenderer,))
    def add_comms_log(self, request, *args, **kwargs):
        try:
            with transaction.atomic():
                instance = self.get_object()
                mutable = request.data._mutable
                request.data._mutable = True
                request.data["occurrence_report"] = f"{instance.id}"
                request.data["staff"] = f"{request.user.id}"
                request.data._mutable = mutable
                serializer = OccurrenceReportLogEntrySerializer(data=request.data)
                serializer.is_valid(raise_exception=True)
                comms = serializer.save()
                # Save the files
                for f in request.FILES:
                    document = comms.documents.create()
                    document.name = str(request.FILES[f])
                    document._file = request.FILES[f]
                    document.save()
                # End Save Documents

                return Response(serializer.data)
        except serializers.ValidationError:
            print(traceback.print_exc())
            raise
        except ValidationError as e:
            print(traceback.print_exc())
            raise serializers.ValidationError(repr(e.error_dict))
        except Exception as e:
            print(traceback.print_exc())
            raise serializers.ValidationError(str(e))

    @detail_route(
        methods=[
            "GET",
        ],
        detail=True,
    )
    def documents(self, request, *args, **kwargs):
        try:
            instance = self.get_object()
            # qs = instance.documents.all()
            if is_internal(self.request):
                qs = instance.documents.all()
            elif is_customer(self.request):
                qs = instance.documents.filter(Q(uploaded_by=request.user.id))
            # qs = qs.exclude(input_name='occurrence_report_approval_doc')
            # TODO do we need/not to show approval doc in cs documents tab
            qs = qs.order_by("-uploaded_date")
            serializer = OccurrenceReportDocumentSerializer(
                qs, many=True, context={"request": request}
            )
            return Response(serializer.data)
        except serializers.ValidationError:
            print(traceback.print_exc())
            raise
        except ValidationError as e:
            print(traceback.print_exc())
            raise serializers.ValidationError(repr(e.error_dict))
        except Exception as e:
            print(traceback.print_exc())
            raise serializers.ValidationError(str(e))

    @detail_route(
        methods=[
            "GET",
        ],
        detail=True,
    )
    def threats(self, request, *args, **kwargs):
        try:
            instance = self.get_object()
            # qs = instance.ocr_threats.all()
            if is_internal(self.request):
                qs = instance.ocr_threats.all()
            elif is_customer(self.request):
                # TODO Do we need to sort the threats for external user (similar like documents)
                # qs = qs.filter(Q(uploaded_by=request.user.id))
                qs = instance.ocr_threats.all()
            qs = qs.order_by("-date_observed")
            serializer = OCRConservationThreatSerializer(
                qs, many=True, context={"request": request}
            )
            return Response(serializer.data)
        except serializers.ValidationError:
            print(traceback.print_exc())
            raise
        except ValidationError as e:
            print(traceback.print_exc())
            raise serializers.ValidationError(repr(e.error_dict))
        except Exception as e:
            print(traceback.print_exc())
            raise serializers.ValidationError(str(e))

    @detail_route(methods=["POST"], detail=True)
    @renderer_classes((JSONRenderer,))
    @basic_exception_handler
    def process_shapefile_document(self, request, *args, **kwargs):
        instance = self.get_object()
        returned_data = None
        returned_data = process_shapefile_document(request, instance)
        if returned_data:
            return Response(returned_data)
        else:
            return Response({})

    @detail_route(methods=["POST"], detail=True)
    @renderer_classes((JSONRenderer,))
    @basic_exception_handler
    def validate_map_files(self, request, *args, **kwargs):
        instance = self.get_object()
        validate_map_files(request, instance, "occurrence_report")
        instance.save()
        serializer = self.get_serializer(instance)
        logger.debug(f"validate_map_files response: {serializer.data}")
        return Response(serializer.data)

    @detail_route(
        methods=[
            "GET",
        ],
        detail=True,
    )
    def assign_request_user(self, request, *args, **kwargs):
        try:
            instance = self.get_object()
            instance.assign_officer(request, request.user)
            serializer = InternalOccurrenceReportSerializer(
                instance, context={"request": request}
            )
            return Response(serializer.data)
        except serializers.ValidationError:
            print(traceback.print_exc())
            raise
        except ValidationError as e:
            print(traceback.print_exc())
            raise serializers.ValidationError(repr(e.error_dict))
        except Exception as e:
            print(traceback.print_exc())
            raise serializers.ValidationError(str(e))

    @detail_route(
        methods=[
            "POST",
        ],
        detail=True,
    )
    def assign_to(self, request, *args, **kwargs):
        try:
            instance = self.get_object()
            user_id = request.data.get("assessor_id", None)
            user = None
            if not user_id:
                raise serializers.ValidationError("An assessor id is required")
            try:
                user = EmailUser.objects.get(id=user_id)
            except EmailUser.DoesNotExist:
                raise serializers.ValidationError(
                    "A user with the id passed in does not exist"
                )
            instance.assign_officer(request, user)
            serializer = InternalOccurrenceReportSerializer(
                instance, context={"request": request}
            )
            return Response(serializer.data)
        except serializers.ValidationError:
            print(traceback.print_exc())
            raise
        except ValidationError as e:
            print(traceback.print_exc())
            raise serializers.ValidationError(repr(e.error_dict))
        except Exception as e:
            print(traceback.print_exc())
            raise serializers.ValidationError(str(e))

    @detail_route(
        methods=[
            "GET",
        ],
        detail=True,
    )
    def unassign(self, request, *args, **kwargs):
        try:
            instance = self.get_object()
            instance.unassign(request)
            serializer = InternalOccurrenceReportSerializer(
                instance, context={"request": request}
            )
            return Response(serializer.data)
        except serializers.ValidationError:
            print(traceback.print_exc())
            raise
        except ValidationError as e:
            print(traceback.print_exc())
            raise serializers.ValidationError(repr(e.error_dict))
        except Exception as e:
            print(traceback.print_exc())
            raise serializers.ValidationError(str(e))

    @detail_route(methods=["post"], detail=True)
    def assessor_send_referral(self, request, *args, **kwargs):
        try:
            instance = self.get_object()
            serializer = SendReferralSerializer(
                data=request.data, context={"request": request}
            )
            serializer.is_valid(raise_exception=True)
            instance.send_referral(
                request,
                serializer.validated_data["email"],
                serializer.validated_data["text"],
            )
            serializer = InternalOccurrenceReportSerializer(
                instance, context={"request": request}
            )
            return Response(serializer.data)
        except serializers.ValidationError:
            print(traceback.print_exc())
            raise
        except ValidationError as e:
            handle_validation_error(e)
        except Exception as e:
            print(traceback.print_exc())
            raise serializers.ValidationError(str(e))

    @detail_route(
        methods=[
            "GET",
        ],
        detail=True,
    )
    def amendment_request(self, request, *args, **kwargs):
        try:
            instance = self.get_object()
            qs = instance.amendment_requests
            qs = qs.filter(status="requested")
            serializer = OccurrenceReportAmendmentRequestSerializer(qs, many=True)
            return Response(serializer.data)
        except serializers.ValidationError:
            print(traceback.print_exc())
            raise
        except ValidationError as e:
            print(traceback.print_exc())
            raise serializers.ValidationError(repr(e.error_dict))
        except Exception as e:
            print(traceback.print_exc())
            raise serializers.ValidationError(str(e))

    @detail_route(
        methods=[
            "POST",
        ],
        detail=True,
    )
    def propose_decline(self, request, *args, **kwargs):
        try:
            instance = self.get_object()
            serializer = ProposeDeclineSerializer(data=request.data)
            serializer.is_valid(raise_exception=True)
            instance.propose_decline(request, serializer.validated_data)
            serializer = InternalOccurrenceReportSerializer(
                instance, context={"request": request}
            )
            return Response(serializer.data)

        except serializers.ValidationError:
            print(traceback.print_exc())
            raise
        except ValidationError as e:
            if hasattr(e, "error_dict"):
                raise serializers.ValidationError(repr(e.error_dict))
            else:
                if hasattr(e, "message"):
                    raise serializers.ValidationError(e.message)
        except Exception as e:
            print(traceback.print_exc())
            raise serializers.ValidationError(str(e))

    @detail_route(
        methods=[
            "POST",
        ],
        detail=True,
    )
    def decline(self, request, *args, **kwargs):
        try:
            instance = self.get_object()
            serializer = ProposeDeclineSerializer(data=request.data)
            serializer.is_valid(raise_exception=True)
            instance.decline(request, serializer.validated_data)
            serializer = InternalOccurrenceReportSerializer(
                instance, context={"request": request}
            )
            return Response(serializer.data)

        except serializers.ValidationError:
            print(traceback.print_exc())
            raise
        except ValidationError as e:
            if hasattr(e, "error_dict"):
                raise serializers.ValidationError(repr(e.error_dict))
            else:
                if hasattr(e, "message"):
                    raise serializers.ValidationError(e.message)
        except Exception as e:
            print(traceback.print_exc())
            raise serializers.ValidationError(str(e))

    @detail_route(
        methods=[
            "POST",
        ],
        detail=True,
    )
    def back_to_assessor(self, request, *args, **kwargs):
        try:
            instance = self.get_object()
            serializer = BackToAssessorSerializer(data=request.data)
            serializer.is_valid(raise_exception=True)
            instance.back_to_assessor(request, serializer.validated_data)
            serializer = InternalOccurrenceReportSerializer(
                instance, context={"request": request}
            )
            return Response(serializer.data)
        except serializers.ValidationError:
            print(traceback.print_exc())
            raise
        except ValidationError as e:
            print(traceback.print_exc())
            raise serializers.ValidationError(repr(e.error_dict))
        except Exception as e:
            print(traceback.print_exc())
            raise serializers.ValidationError(str(e))

    @detail_route(
        methods=[
            "POST",
        ],
        detail=True,
    )
    def propose_approve(self, request, *args, **kwargs):
        try:
            instance = self.get_object()
            logger.debug(request.data)
            serializer = ProposeApproveSerializer(data=request.data)
            serializer.is_valid(raise_exception=True)
            instance.propose_approve(request, serializer.validated_data)
            serializer = InternalOccurrenceReportSerializer(
                instance, context={"request": request}
            )
            return Response(serializer.data)

        except serializers.ValidationError:
            print(traceback.print_exc())
            raise
        except ValidationError as e:
            if hasattr(e, "error_dict"):
                raise serializers.ValidationError(repr(e.error_dict))
            else:
                if hasattr(e, "message"):
                    raise serializers.ValidationError(e.message)
        except Exception as e:
            print(traceback.print_exc())
            raise serializers.ValidationError(str(e))


class ObserverDetailViewSet(viewsets.ModelViewSet):
    queryset = OCRObserverDetail.objects.none()
    serializer_class = OCRObserverDetailSerializer

    def get_queryset(self):
        qs = OCRObserverDetail.objects.none()

        if is_internal(self.request):
            qs = OCRObserverDetail.objects.all().order_by("id")
        elif is_customer(self.request):
            # not sure what qs it should be for api security check
            qs = OCRObserverDetail.objects.all().order_by("id")
            return qs
        return qs

    def update(self, request, *args, **kwargs):
        try:
            instance = self.get_object()
            serializer = OCRObserverDetailSerializer(
                instance, data=json.loads(request.data.get("data"))
            )
            serializer.is_valid(raise_exception=True)
            serializer.save()
            # instance.community.log_user_action(CommunityUserAction.ACTION_ADD_THREAT.format(instance.threat_number,instance.community.community_number),request)
            return Response(serializer.data)
        except Exception as e:
            print(traceback.print_exc())
            raise serializers.ValidationError(str(e))

    def create(self, request, *args, **kwargs):
        try:
            serializer = OCRObserverDetailSerializer(
                data=json.loads(request.data.get("data"))
            )
            serializer.is_valid(raise_exception=True)
            serializer.save()
            return Response(serializer.data)
        except serializers.ValidationError:
            print(traceback.print_exc())
            raise
        except ValidationError as e:
            if hasattr(e, "error_dict"):
                raise serializers.ValidationError(repr(e.error_dict))
            else:
                if hasattr(e, "message"):
                    raise serializers.ValidationError(e.message)
        except Exception as e:
            print(traceback.print_exc())
            raise serializers.ValidationError(str(e))


class OccurrenceReportAmendmentRequestViewSet(viewsets.ModelViewSet):
    queryset = OccurrenceReportAmendmentRequest.objects.none()
    serializer_class = OccurrenceReportAmendmentRequestSerializer

    def get_queryset(self):
        if is_internal(self.request):  # user.is_authenticated():
            qs = OccurrenceReportAmendmentRequest.objects.all().order_by("id")
            return qs
        return OccurrenceReportAmendmentRequest.objects.none()

    def create(self, request, *args, **kwargs):
        try:
            serializer = self.get_serializer(data=json.loads(request.data.get("data")))
            serializer.is_valid(raise_exception=True)
            instance = serializer.save()
            instance.add_documents(request)
            instance.generate_amendment(request)
            serializer = self.get_serializer(instance)
            return Response(serializer.data)
        except serializers.ValidationError:
            print(traceback.print_exc())
            raise
        except ValidationError as e:
            handle_validation_error(e)
        except Exception as e:
            print(traceback.print_exc())
            raise serializers.ValidationError(str(e))

    @detail_route(
        methods=[
            "POST",
        ],
        detail=True,
    )
    @renderer_classes((JSONRenderer,))
    def delete_document(self, request, *args, **kwargs):
        try:
            instance = self.get_object()
            OccurrenceReportAmendmentRequestDocument.objects.get(
                id=request.data.get("id")
            ).delete()
            return Response(
                [
                    dict(id=i.id, name=i.name, _file=i._file.url)
                    for i in instance.cs_amendment_request_documents.all()
                ]
            )
        except serializers.ValidationError:
            print(traceback.print_exc())
            raise
        except ValidationError as e:
            print(traceback.print_exc())
            raise serializers.ValidationError(repr(e.error_dict))
        except Exception as e:
            print(traceback.print_exc())
            raise serializers.ValidationError(str(e))


class OccurrenceReportDocumentViewSet(viewsets.ModelViewSet):
    queryset = OccurrenceReportDocument.objects.none()
    serializer_class = OccurrenceReportDocumentSerializer

    def get_queryset(self):
        request_user = self.request.user
        qs = OccurrenceReportDocument.objects.none()

        if is_internal(self.request):
            qs = OccurrenceReportDocument.objects.all().order_by("id")
        elif is_customer(self.request):
            qs = OccurrenceReportDocument.objects.filter(Q(uploaded_by=request_user.id))
            return qs
        return qs

    @detail_route(
        methods=[
            "GET",
        ],
        detail=True,
    )
    def discard(self, request, *args, **kwargs):
        try:
            instance = self.get_object()
            instance.visible = False
            instance.save(version_user=request.user)
            if instance.occurrence_report:
                instance.occurrence_report.log_user_action(
                    OccurrenceReportUserAction.ACTION_DISCARD_DOCUMENT.format(
                        instance.document_number,
                        instance.occurrence_report.occurrence_report_number,
                    ),
                    request,
                )
            serializer = self.get_serializer(instance)
            return Response(serializer.data)
        except serializers.ValidationError:
            print(traceback.print_exc())
            raise
        except ValidationError as e:
            print(traceback.print_exc())
            raise serializers.ValidationError(repr(e.error_dict))
        except Exception as e:
            print(traceback.print_exc())
            raise serializers.ValidationError(str(e))

    @detail_route(
        methods=[
            "GET",
        ],
        detail=True,
    )
    def reinstate(self, request, *args, **kwargs):
        try:
            instance = self.get_object()
            instance.visible = True
            instance.save(version_user=request.user)
            if instance.occurrence_report:
                instance.occurrence_report.log_user_action(
                    OccurrenceReportUserAction.ACTION_REINSTATE_DOCUMENT.format(
                        instance.document_number,
                        instance.occurrence_report.occurrence_report_number,
                    ),
                    request,
                )
            serializer = self.get_serializer(instance)
            return Response(serializer.data)
        except serializers.ValidationError:
            print(traceback.print_exc())
            raise
        except ValidationError as e:
            print(traceback.print_exc())
            raise serializers.ValidationError(repr(e.error_dict))
        except Exception as e:
            print(traceback.print_exc())
            raise serializers.ValidationError(str(e))

    def update(self, request, *args, **kwargs):
        try:
            with transaction.atomic():
                instance = self.get_object()
                serializer = SaveOccurrenceReportDocumentSerializer(
                    instance, data=json.loads(request.data.get("data"))
                )
                serializer.is_valid(raise_exception=True)
                serializer.save(no_revision=True)
                instance.add_documents(request, no_revision=True)
                instance.uploaded_by = request.user.id
                instance.save(version_user=request.user)
                if instance.occurrence_report:
                    instance.occurrence_report.log_user_action(
                        OccurrenceReportUserAction.ACTION_UPDATE_DOCUMENT.format(
                            instance.document_number,
                            instance.occurrence_report.occurrence_report_number,
                        ),
                        request,
                    )
                return Response(serializer.data)
        except Exception as e:
            print(traceback.print_exc())
            raise serializers.ValidationError(str(e))

    def create(self, request, *args, **kwargs):
        try:
            with transaction.atomic():
                serializer = SaveOccurrenceReportDocumentSerializer(
                    data=json.loads(request.data.get("data"))
                )
                serializer.is_valid(raise_exception=True)
                instance = serializer.save(no_revision=True)
                instance.add_documents(request, no_revision=True)
                instance.uploaded_by = request.user.id
                instance.save(version_user=request.user)
                if instance.occurrence_report:
                    instance.occurrence_report.log_user_action(
                        OccurrenceReportUserAction.ACTION_ADD_DOCUMENT.format(
                            instance.document_number,
                            instance.occurrence_report.occurrence_report_number,
                        ),
                        request,
                    )
                return Response(serializer.data)
        except serializers.ValidationError:
            print(traceback.print_exc())
            raise
        except ValidationError as e:
            if hasattr(e, "error_dict"):
                raise serializers.ValidationError(repr(e.error_dict))
            else:
                if hasattr(e, "message"):
                    raise serializers.ValidationError(e.message)
        except Exception as e:
            print(traceback.print_exc())
            raise serializers.ValidationError(str(e))


class OCRConservationThreatViewSet(viewsets.ModelViewSet):
    queryset = OCRConservationThreat.objects.none()
    serializer_class = OCRConservationThreatSerializer

    def get_queryset(self):
        qs = OCRConservationThreat.objects.none()

        if is_internal(self.request):
            qs = OCRConservationThreat.objects.all().order_by("id")
        elif is_customer(self.request):
            # TODO filter qs as per added_by
            qs = OCRConservationThreat.objects.all().order_by("id")
            return qs
        return qs

    @detail_route(
        methods=[
            "GET",
        ],
        detail=True,
    )
    def discard(self, request, *args, **kwargs):
        try:
            instance = self.get_object()
            instance.visible = False
            instance.save(version_user=request.user)
            if instance.occurrence_report:
                instance.occurrence_report.log_user_action(
                    OccurrenceReportUserAction.ACTION_DISCARD_THREAT.format(
                        instance.threat_number,
                        instance.occurrence_report.occurrence_report_number,
                    ),
                    request,
                )
            serializer = self.get_serializer(instance)
            return Response(serializer.data)
        except serializers.ValidationError:
            print(traceback.print_exc())
            raise
        except ValidationError as e:
            print(traceback.print_exc())
            raise serializers.ValidationError(repr(e.error_dict))
        except Exception as e:
            print(traceback.print_exc())
            raise serializers.ValidationError(str(e))

    @detail_route(
        methods=[
            "GET",
        ],
        detail=True,
    )
    def reinstate(self, request, *args, **kwargs):
        try:
            instance = self.get_object()
            instance.visible = True
            instance.save(version_user=request.user)
            if instance.occurrence_report:
                instance.occurrence_report.log_user_action(
                    OccurrenceReportUserAction.ACTION_REINSTATE_THREAT.format(
                        instance.threat_number,
                        instance.occurrence_report.occurrence_report_number,
                    ),
                    request,
                )
            serializer = self.get_serializer(instance)
            return Response(serializer.data)
        except serializers.ValidationError:
            print(traceback.print_exc())
            raise
        except ValidationError as e:
            print(traceback.print_exc())
            raise serializers.ValidationError(repr(e.error_dict))
        except Exception as e:
            print(traceback.print_exc())
            raise serializers.ValidationError(str(e))

    def update(self, request, *args, **kwargs):
        try:
            with transaction.atomic():
                instance = self.get_object()
                serializer = SaveOCRConservationThreatSerializer(
                    instance, data=json.loads(request.data.get("data"))
                )
                validate_threat_request(request)
                serializer.is_valid(raise_exception=True)
                serializer.save(version_user=request.user)
                if instance.occurrence_report:
                    instance.occurrence_report.log_user_action(
                        OccurrenceReportUserAction.ACTION_UPDATE_THREAT.format(
                            instance.threat_number,
                            instance.occurrence_report.occurrence_report_number,
                        ),
                        request,
                    )
                serializer = self.get_serializer(instance)
                return Response(serializer.data)
        except Exception as e:
            print(traceback.print_exc())
            raise serializers.ValidationError(str(e))

    def create(self, request, *args, **kwargs):
        try:
            with transaction.atomic():
                serializer = SaveOCRConservationThreatSerializer(
                    data=json.loads(request.data.get("data"))
                )
                validate_threat_request(request)
                serializer.is_valid(raise_exception=True)
                instance = serializer.save(version_user=request.user)
                if instance.occurrence_report:
                    instance.occurrence_report.log_user_action(
                        OccurrenceReportUserAction.ACTION_ADD_THREAT.format(
                            instance.threat_number,
                            instance.occurrence_report.occurrence_report_number,
                        ),
                        request,
                    )
                serializer = self.get_serializer(instance)
                return Response(serializer.data)
        except serializers.ValidationError:
            print(traceback.print_exc())
            raise
        except ValidationError as e:
            if hasattr(e, "error_dict"):
                raise serializers.ValidationError(repr(e.error_dict))
            else:
                if hasattr(e, "message"):
                    raise serializers.ValidationError(e.message)
        except Exception as e:
            print(traceback.print_exc())
            raise serializers.ValidationError(str(e))


class GetOCCProfileDict(views.APIView):
    def get(self, request, format=None):
        group_type = request.GET.get("group_type", "")

        species_list = []
        if group_type:
            exclude_status = ["draft"]
            species = Species.objects.filter(
                ~Q(processing_status__in=exclude_status)
                & ~Q(taxonomy=None)
                & Q(group_type__name=group_type)
            )
            if species:
                for specimen in species:
                    species_list.append(
                        {
                            "id": specimen.id,
                            "name": specimen.taxonomy.scientific_name,
                            "taxon_previous_name": specimen.taxonomy.taxon_previous_name,
                            "common_name": specimen.taxonomy.taxon_vernacular_name,
                        }
                    )
        community_list = []
        exculde_status = ["draft"]
        communities = CommunityTaxonomy.objects.filter(
            ~Q(community__processing_status__in=exculde_status)
        )  # TODO remove later as every community will have community name
        if communities:
            for specimen in communities:
                community_list.append(
                    {
                        "id": specimen.community.id,
                        "name": specimen.community_name,
                    }
                )

        occurrence_source_list = list(
            OccurrenceSource.objects.all().values("id", "name")
        )
        wild_status_list = list(WildStatus.objects.all().values("id", "name"))

        res_json = {
            "species_list": species_list,
            "community_list": community_list,
            "source_list": occurrence_source_list,
            "wild_status_list": wild_status_list,
        }
        res_json = json.dumps(res_json)
        return HttpResponse(res_json, content_type="application/json")


class OccurrenceFilterBackend(DatatablesFilterBackend):
    def filter_queryset(self, request, queryset, view):
        logger.debug(f"OccurrenceFilterBackend:filter_queryset: {view.name}")

        total_count = queryset.count()

        filter_group_type = request.GET.get("filter_group_type")
        if filter_group_type and not filter_group_type.lower() == "all":
            queryset = queryset.filter(group_type__name=filter_group_type)

        filter_occurrence_name = request.GET.get("filter_occurrence_name")
        if filter_occurrence_name and not filter_occurrence_name.lower() == "all":
            queryset = queryset.filter(occurrence_name=filter_occurrence_name)

        filter_scientific_name = request.GET.get("filter_scientific_name")
        if filter_scientific_name and not filter_scientific_name.lower() == "all":
            queryset = queryset.filter(species__taxonomy__id=filter_scientific_name)

        filter_community_name = request.GET.get("filter_community_name")
        if filter_community_name and not filter_community_name.lower() == "all":
            queryset = queryset.filter(community__taxonomy__id=filter_community_name)

        filter_status = request.GET.get("filter_status")
        if filter_status and not filter_status.lower() == "all":
            queryset = queryset.filter(processing_status=filter_status)

        fields = self.get_fields(request)

        ordering = self.get_ordering(request, view, fields)
        queryset = queryset.order_by(*ordering)
        if len(ordering):
            queryset = queryset.order_by(*ordering)

        try:
            queryset = super().filter_queryset(request, queryset, view)
        except Exception as e:
            print(e)
        setattr(view, "_datatables_total_count", total_count)
        return queryset


class OccurrencePaginatedViewSet(UserActionLoggingViewset):
    pagination_class = DatatablesPageNumberPagination
    queryset = Occurrence.objects.none()
    serializer_class = OccurrenceSerializer
    page_size = 10
    filter_backends = (OccurrenceFilterBackend,)

    def get_serializer_class(self):
        if self.action in ["list", "occurrence_internal", "occurrence_external"]:
            return ListOccurrenceSerializer
        return super().get_serializer_class()

    def get_queryset(self):
        qs = Occurrence.objects.all()
        if is_customer(self.request):
            qs = qs.filter(submitter=self.request.user.id)
        return qs

    @list_route(
        methods=[
            "GET",
        ],
        detail=False,
    )
    def occurrence_internal(self, request, *args, **kwargs):
        qs = self.get_queryset()
        qs = self.filter_queryset(qs)

        self.paginator.page_size = qs.count()
        result_page = self.paginator.paginate_queryset(qs, request)
        serializer = ListOccurrenceSerializer(
            result_page, context={"request": request}, many=True
        )

        return self.paginator.get_paginated_response(serializer.data)

    @list_route(
        methods=[
            "GET",
        ],
        detail=False,
    )
    def occurrence_internal_export(self, request, *args, **kwargs):
        qs = self.get_queryset()
        qs = self.filter_queryset(qs)
        export_format = request.GET.get("export_format")
        allowed_fields = [
            "species",
            "scientific_name",
            "reported_date",
            "submitter",
            "processing_status",
            "occurrence_report_number",
        ]

        serializer = ListInternalOccurrenceReportSerializer(
            qs, context={"request": request}, many=True
        )
        serialized_data = serializer.data

        filtered_data = []
        for obj in serialized_data:
            filtered_obj = {
                key: value for key, value in obj.items() if key in allowed_fields
            }
            filtered_data.append(filtered_obj)

        def flatten_dict(d, parent_key="", sep="_"):
            flattened_dict = {}
            for k, v in d.items():
                new_key = parent_key + sep + k if parent_key else k
                if isinstance(v, dict):
                    flattened_dict.update(flatten_dict(v, new_key, sep))
                else:
                    flattened_dict[new_key] = v
            return flattened_dict

        flattened_data = [flatten_dict(item) for item in filtered_data]
        df = pd.DataFrame(flattened_data)
        new_headings = [
            "Number",
            "Occurrence",
            "Scientific Name",
            "Submission date/time",
            "Submitter",
            "Processing Status",
        ]
        df.columns = new_headings
        column_order = [
            "Number",
            "Occurrence",
            "Scientific Name",
            "Submission date/time",
            "Submitter",
            "Processing Status",
        ]
        df = df[column_order]

        if export_format is not None:
            if export_format == "excel":
                buffer = BytesIO()
                workbook = Workbook()
                sheet_name = "Sheet1"
                sheet = workbook.active
                sheet.title = sheet_name

                for row in dataframe_to_rows(df, index=False, header=True):
                    sheet.append(row)
                for cell in sheet[1]:
                    cell.font = Font(bold=True)

                workbook.save(buffer)
                buffer.seek(0)
                response = HttpResponse(
                    buffer.read(), content_type="application/vnd.ms-excel"
                )
                response["Content-Disposition"] = (
                    "attachment; filename=DBCA_OccurrenceReport_Species.xlsx"
                )
                final_response = response
                buffer.close()
                return final_response

            elif export_format == "csv":
                csv_data = df.to_csv(index=False)
                response = HttpResponse(content_type="text/csv")
                response["Content-Disposition"] = (
                    "attachment; filename=DBCA_OccurrenceReport_Species.csv"
                )
                response.write(csv_data)
                return response

            else:
                return Response(status=400, data="Format not valid")

    @list_route(
        methods=[
            "GET",
        ],
        detail=False,
    )
    def occurrence_lookup(self, request, *args, **kwargs):
        queryset = self.get_queryset()
        group_type_id = request.GET.get("group_type_id", None)
        if group_type_id:
            queryset = queryset.filter(group_type_id=group_type_id)
        search_term = request.GET.get("term", "")
        if search_term:
            queryset = queryset.values_list("occurrence_number", flat=True)
            queryset = (
                queryset.filter(occurrence_number__icontains=search_term)
                .distinct()
                .values("id", "occurrence_number")[:10]
            )
            queryset = [
                {"id": occurrence["id"], "text": occurrence["occurrence_number"]}
                for occurrence in queryset
            ]
        return Response({"results": queryset})

    @list_route(
        methods=[
            "GET",
        ],
        detail=False,
    )
    def occurrence_name_lookup(self, request, *args, **kwargs):
        queryset = self.get_queryset()
        group_type_id = request.GET.get("group_type_id", None)
        if group_type_id:
            queryset = queryset.filter(group_type_id=group_type_id)
        search_term = request.GET.get("term", None)
        if search_term:
            queryset = queryset.values_list("occurrence_name", flat=True)
            queryset = (
                queryset.filter(occurrence_name__icontains=search_term)
                .distinct()
                .values("id", "occurrence_name")[:10]
            )
            queryset = [
                {"id": occurrence["id"], "text": occurrence["occurrence_name"]}
                for occurrence in queryset
            ]
        return Response({"results": queryset})

<<<<<<< HEAD
    @detail_route(
        methods=[
            "GET",
        ],
        detail=True,
    )
    def documents(self, request, *args, **kwargs):
        try:
            instance = self.get_object()
            # qs = instance.documents.all()
            if is_internal(self.request):
                qs = instance.documents.all()
            else:
                qs = instance.documents.none()
            qs = qs.order_by("-uploaded_date")
            serializer = OccurrenceDocumentSerializer(
                qs, many=True, context={"request": request}
            )
            return Response(serializer.data)
        except serializers.ValidationError:
            print(traceback.print_exc())
            raise
        except ValidationError as e:
            print(traceback.print_exc())
            raise serializers.ValidationError(repr(e.error_dict))
        except Exception as e:
            print(traceback.print_exc())
            raise serializers.ValidationError(str(e))

    @detail_route(
        methods=[
            "GET",
        ],
        detail=True,
    )
    def threats(self, request, *args, **kwargs):
        try:
            instance = self.get_object()
            if is_internal(self.request):
                qs = instance.occ_threats.all()
            else:
                qs = instance.occ_threats.none()
            qs = qs.order_by("-date_observed")
            serializer = OCCConservationThreatSerializer(
                qs, many=True, context={"request": request}
            )
            return Response(serializer.data)
        except serializers.ValidationError:
            print(traceback.print_exc())
            raise
        except ValidationError as e:
            print(traceback.print_exc())
            raise serializers.ValidationError(repr(e.error_dict))
        except Exception as e:
            print(traceback.print_exc())
            raise serializers.ValidationError(str(e))

    @detail_route(methods=["get"], detail=True)
    def get_related_occurrence_reports(self, request, *args, **kwargs):
        try:
            instance = self.get_object()
            related_reports = instance.get_related_occurrence_reports()
            if is_internal(self.request):
                related_reports = related_reports.all()
            else:
                related_reports = related_reports.none()
            print(related_reports)
            serializer = ListInternalOccurrenceReportSerializer(
                related_reports, many=True, context={"request": request}
            )
            return Response(serializer.data)
        except serializers.ValidationError:
            print(traceback.print_exc())
            raise
        except ValidationError as e:
            print(traceback.print_exc())
            raise serializers.ValidationError(repr(e.error_dict))
        except Exception as e:
            print(traceback.print_exc())
            raise serializers.ValidationError(str(e))

    @detail_route(methods=["get"], detail=True)
    @basic_exception_handler
    def get_related_items(self, request, *args, **kwargs):
        instance = self.get_object()
        related_filter_type = request.GET.get("related_filter_type")
        related_items = instance.get_related_items(related_filter_type)
        serializer = RelatedItemsSerializer(related_items, many=True)
        return Response(serializer.data)

    @list_route(
        methods=[
            "GET",
        ],
        detail=False,
    )
    def filter_list(self, request, *args, **kwargs):
        """Used by the Related Items dashboard filters"""
        related_type = Occurrence.RELATED_ITEM_CHOICES
        res_json = json.dumps(related_type)
        return HttpResponse(res_json, content_type="application/json")

    @detail_route(methods=["post"], detail=True)
    @renderer_classes((JSONRenderer,))
    def occurrence_save(self, request, *args, **kwargs):
        try:
            with transaction.atomic():
                instance = self.get_object()
                request_data = request.data
                serializer = SaveOccurrenceSerializer(
                    instance, data=request_data, partial=True
                )
                serializer.is_valid(raise_exception=True)

                print(request_data)
                print(serializer)
                if serializer.is_valid():
                    serializer.save(version_user=request.user)

                    instance.log_user_action(
                        OccurrenceUserAction.ACTION_SAVE_OCCURRENCE.format(
                            instance.occurrence_number
                        ),
                        request,
                    )

            return redirect(reverse("internal"))

        except serializers.ValidationError:
            print(traceback.print_exc())
            raise
        except ValidationError as e:
            raise serializers.ValidationError(repr(e.error_dict))
        except Exception as e:
            print(traceback.print_exc())
            raise serializers.ValidationError(str(e))
=======
>>>>>>> de905a32


class OccurrenceDocumentViewSet(viewsets.ModelViewSet):
    queryset = OccurrenceDocument.objects.none()
    serializer_class = OccurrenceDocumentSerializer

    def get_queryset(self):
        qs = OccurrenceDocument.objects.none()

        if is_internal(self.request):
            qs = OccurrenceDocument.objects.all().order_by("id")

        return qs

    @detail_route(
        methods=[
            "GET",
        ],
        detail=True,
    )
    def discard(self, request, *args, **kwargs):
        try:
            instance = self.get_object()
            instance.visible = False
            instance.save(version_user=request.user)
            if instance.occurrence:
                instance.occurrence.log_user_action(
                    OccurrenceUserAction.ACTION_DISCARD_DOCUMENT.format(
                        instance.document_number,
                        instance.occurrence.occurrence_number,
                    ),
                    request,
                )
            serializer = self.get_serializer(instance)
            return Response(serializer.data)
        except serializers.ValidationError:
            print(traceback.print_exc())
            raise
        except ValidationError as e:
            print(traceback.print_exc())
            raise serializers.ValidationError(repr(e.error_dict))
        except Exception as e:
            print(traceback.print_exc())
            raise serializers.ValidationError(str(e))

    @detail_route(
        methods=[
            "GET",
        ],
        detail=True,
    )
    def reinstate(self, request, *args, **kwargs):
        try:
            instance = self.get_object()
            instance.visible = True
            instance.save(version_user=request.user)
            if instance.occurrence:
                instance.occurrence.log_user_action(
                    OccurrenceUserAction.ACTION_REINSTATE_DOCUMENT.format(
                        instance.document_number,
                        instance.occurrence.occurrence_number,
                    ),
                    request,
                )
            serializer = self.get_serializer(instance)
            return Response(serializer.data)
        except serializers.ValidationError:
            print(traceback.print_exc())
            raise
        except ValidationError as e:
            print(traceback.print_exc())
            raise serializers.ValidationError(repr(e.error_dict))
        except Exception as e:
            print(traceback.print_exc())
            raise serializers.ValidationError(str(e))

    def update(self, request, *args, **kwargs):
        try:
            with transaction.atomic():
                instance = self.get_object()
                serializer = SaveOccurrenceDocumentSerializer(
                    instance, data=json.loads(request.data.get("data"))
                )
                serializer.is_valid(raise_exception=True)
                serializer.save(no_revision=True)
                if instance.occurrence:
                    instance.occurrence.log_user_action(
                        OccurrenceUserAction.ACTION_UPDATE_DOCUMENT.format(
                            instance.document_number,
                            instance.occurrence.occurrence_number,
                        ),
                        request,
                    )
                instance.add_documents(request, no_revision=True)
                instance.uploaded_by = request.user.id
                instance.save(version_user=request.user)
                return Response(serializer.data)
        except Exception as e:
            print(traceback.print_exc())
            raise serializers.ValidationError(str(e))

    def create(self, request, *args, **kwargs):
        try:
            with transaction.atomic():
                serializer = SaveOccurrenceDocumentSerializer(
                    data=json.loads(request.data.get("data"))
                )
                serializer.is_valid(raise_exception=True)
                instance = serializer.save(no_revision=True)
                instance.add_documents(request, no_revision=True)
                instance.uploaded_by = request.user.id
                instance.save(version_user=request.user)
                if instance.occurrence:
                    instance.occurrence.log_user_action(
                        OccurrenceUserAction.ACTION_ADD_DOCUMENT.format(
                            instance.document_number,
                            instance.occurrence.occurrence_number,
                        ),
                        request,
                    )
                return Response(serializer.data)
        except serializers.ValidationError:
            print(traceback.print_exc())
            raise
        except ValidationError as e:
            if hasattr(e, "error_dict"):
                raise serializers.ValidationError(repr(e.error_dict))
            else:
                if hasattr(e, "message"):
                    raise serializers.ValidationError(e.message)
        except Exception as e:
            print(traceback.print_exc())
            raise serializers.ValidationError(str(e))


class OCCConservationThreatViewSet(viewsets.ModelViewSet):
    queryset = OCCConservationThreat.objects.none()
    serializer_class = OCCConservationThreatSerializer

    def get_queryset(self):
        qs = OCCConservationThreat.objects.none()

        if is_internal(self.request):
            qs = OCCConservationThreat.objects.all().order_by("id")

        return qs

    @detail_route(
        methods=[
            "GET",
        ],
        detail=True,
    )
    def discard(self, request, *args, **kwargs):
        try:
            instance = self.get_object()
            instance.visible = False
            instance.save(version_user=request.user)
            if instance.occurrence:
                instance.occurrence.log_user_action(
                    OccurrenceUserAction.ACTION_DISCARD_THREAT.format(
                        instance.threat_number,
                        instance.occurrence.occurrence_number,
                    ),
                    request,
                )
            serializer = self.get_serializer(instance)
            return Response(serializer.data)
        except serializers.ValidationError:
            print(traceback.print_exc())
            raise
        except ValidationError as e:
            print(traceback.print_exc())
            raise serializers.ValidationError(repr(e.error_dict))
        except Exception as e:
            print(traceback.print_exc())
            raise serializers.ValidationError(str(e))

    @detail_route(
        methods=[
            "GET",
        ],
        detail=True,
    )
    def reinstate(self, request, *args, **kwargs):
        try:
            instance = self.get_object()
            instance.visible = True
            instance.save(version_user=request.user)
            if instance.occurrence:
                instance.occurrence.log_user_action(
                    OccurrenceUserAction.ACTION_REINSTATE_THREAT.format(
                        instance.threat_number,
                        instance.occurrence.occurrence_number,
                    ),
                    request,
                )
            serializer = self.get_serializer(instance)
            return Response(serializer.data)
        except serializers.ValidationError:
            print(traceback.print_exc())
            raise
        except ValidationError as e:
            print(traceback.print_exc())
            raise serializers.ValidationError(repr(e.error_dict))
        except Exception as e:
            print(traceback.print_exc())
            raise serializers.ValidationError(str(e))

    def update(self, request, *args, **kwargs):
        try:
            with transaction.atomic():
                instance = self.get_object()
                serializer = SaveOCCConservationThreatSerializer(
                    instance, data=json.loads(request.data.get("data"))
                )
                validate_threat_request(request)
                serializer.is_valid(raise_exception=True)
                serializer.save(version_user=request.user)
                if instance.occurrence:
                    instance.occurrence.log_user_action(
                        OccurrenceUserAction.ACTION_UPDATE_THREAT.format(
                            instance.threat_number,
                            instance.occurrence.occurrence_number,
                        ),
                        request,
                    )
                serializer = self.get_serializer(instance)
                return Response(serializer.data)
        except Exception as e:
            print(traceback.print_exc())
            raise serializers.ValidationError(str(e))

    def create(self, request, *args, **kwargs):
        try:
            with transaction.atomic():
                serializer = SaveOCCConservationThreatSerializer(
                    data=json.loads(request.data.get("data"))
                )
                print(serializer)
                validate_threat_request(request)
                serializer.is_valid(raise_exception=True)

                instance = serializer.save(version_user=request.user)
                if instance.occurrence:
                    instance.occurrence.log_user_action(
                        OccurrenceUserAction.ACTION_ADD_THREAT.format(
                            instance.threat_number,
                            instance.occurrence.occurrence_number,
                        ),
                        request,
                    )
                serializer = self.get_serializer(instance)
                return Response(serializer.data)
        except serializers.ValidationError:
            print(traceback.print_exc())
            raise
        except ValidationError as e:
            if hasattr(e, "error_dict"):
                raise serializers.ValidationError(repr(e.error_dict))
            else:
                if hasattr(e, "message"):
                    raise serializers.ValidationError(e.message)
        except Exception as e:
            print(traceback.print_exc())
            raise serializers.ValidationError(str(e))


class GetWildStatus(views.APIView):
    def get(self, request, format=None):
        search_term = request.GET.get("term", "")
        if search_term:
            data = WildStatus.objects.filter(name__icontains=search_term).values(
                "id", "name"
            )[:10]
            data_transform = [
                {"id": wild_status["id"], "text": wild_status["name"]}
                for wild_status in data
            ]
            return Response({"results": data_transform})
        return Response()


class GetOccurrenceSource(views.APIView):
    def get(self, request, format=None):
        search_term = request.GET.get("term", "")
        if search_term:
            data = OccurrenceSource.objects.filter(name__icontains=search_term).values(
                "id", "name"
            )[:10]
            data_transform = [
                {"id": occurrence_source["id"], "text": occurrence_source["name"]}
                for occurrence_source in data
            ]
            return Response({"results": data_transform})
        return Response()


class OccurrenceViewSet(UserActionLoggingViewset):
    queryset = Occurrence.objects.none()
    serializer_class = OccurrenceSerializer
    lookup_field = "id"

    def get_queryset(self):
        qs = Occurrence.objects.all()
        if is_customer(self.request):
            qs = qs.filter(submitter=self.request.user.id)
        return qs
    
    def create(self, request, *args, **kwargs):
        try:
            with transaction.atomic():
                group_type_id = GroupType.objects.get(
                    id=request.data.get("group_type_id")
                )

                new_instance = Occurrence(
                    submitter=request.user.id,
                    group_type=group_type_id,
                )
                new_instance.save(version_user=request.user)
                data = {"occurrence_id": new_instance.id}

                # create Location for new instance TODO
                #serializer = SaveLocationSerializer(data=data)
                #serializer.is_valid(raise_exception=True)
                #serializer.save()

                # create HabitatComposition for new instance
                serializer = SaveOCCHabitatCompositionSerializer(data=data)
                serializer.is_valid(raise_exception=True)
                serializer.save()

                # create HabitatCondition for new instance
                serializer = SaveOCCHabitatConditionSerializer(data=data)
                serializer.is_valid(raise_exception=True)
                serializer.save()

                # create FireHistory for new instance
                serializer = SaveOCCFireHistorySerializer(data=data)
                serializer.is_valid(raise_exception=True)
                serializer.save()

                # create AssociatedSpecies for new instance
                serializer = SaveOCCAssociatedSpeciesSerializer(data=data)
                serializer.is_valid(raise_exception=True)
                serializer.save()

                # create ObservationDetail for new instance
                serializer = SaveOCCObservationDetailSerializer(data=data)
                serializer.is_valid(raise_exception=True)
                serializer.save()

                # create PlantCount for new instance
                serializer = SaveOCCPlantCountSerializer(data=data)
                serializer.is_valid(raise_exception=True)
                serializer.save()

                # create AnimalObservation for new instance
                serializer = SaveOCCAnimalObservationSerializer(data=data)
                serializer.is_valid(raise_exception=True)
                serializer.save()

                # create Identification for new instance
                serializer = SaveOCCIdentificationSerializer(data=data)
                serializer.is_valid(raise_exception=True)
                serializer.save()

                # headers = self.get_success_headers(serializer.data)
                # return Response(
                #    new_instance.id, status=status.HTTP_201_CREATED, headers=headers
                # )
                serialized_obj = CreateOccurrenceSerializer(new_instance)
                return Response(serialized_obj.data)
        except serializers.ValidationError:
            print(traceback.print_exc())
            raise
        except ValidationError as e:
            print(traceback.print_exc())
            raise serializers.ValidationError(repr(e.error_dict))
        except Exception as e:
            print(traceback.print_exc())
            raise serializers.ValidationError(str(e))

    @detail_route(
        methods=[
            "GET",
        ],
        detail=True,
    )
    def action_log(self, request, *args, **kwargs):
        try:
            instance = self.get_object()
            qs = instance.action_logs.all()
            serializer = OccurrenceUserActionSerializer(qs, many=True)
            return Response(serializer.data)
        except serializers.ValidationError:
            print(traceback.print_exc())
            raise
        except ValidationError as e:
            print(traceback.print_exc())
            raise serializers.ValidationError(repr(e.error_dict))
        except Exception as e:
            print(traceback.print_exc())
            raise serializers.ValidationError(str(e))

    @detail_route(
        methods=[
            "GET",
        ],
        detail=True,
    )
    def comms_log(self, request, *args, **kwargs):
        try:
            instance = self.get_object()
            qs = instance.comms_logs.all()
            serializer = OccurrenceLogEntrySerializer(qs, many=True)
            return Response(serializer.data)
        except serializers.ValidationError:
            print(traceback.print_exc())
            raise
        except ValidationError as e:
            print(traceback.print_exc())
            raise serializers.ValidationError(repr(e.error_dict))
        except Exception as e:
            print(traceback.print_exc())
            raise serializers.ValidationError(str(e))

    @detail_route(
        methods=[
            "POST",
        ],
        detail=True,
    )
    @renderer_classes((JSONRenderer,))
    def add_comms_log(self, request, *args, **kwargs):
        try:
            with transaction.atomic():
                instance = self.get_object()
                mutable = request.data._mutable
                request.data._mutable = True
                request.data["occurrence"] = f"{instance.id}"
                request.data["staff"] = f"{request.user.id}"
                request.data._mutable = mutable
                serializer = OccurrenceLogEntrySerializer(data=request.data)
                serializer.is_valid(raise_exception=True)
                comms = serializer.save()
                # Save the files
                for f in request.FILES:
                    document = comms.documents.create()
                    document.name = str(request.FILES[f])
                    document._file = request.FILES[f]
                    document.save()
                # End Save Documents

                return Response(serializer.data)
        except serializers.ValidationError:
            print(traceback.print_exc())
            raise
        except ValidationError as e:
            print(traceback.print_exc())
            raise serializers.ValidationError(repr(e.error_dict))
        except Exception as e:
            print(traceback.print_exc())
            raise serializers.ValidationError(str(e))
        
    @detail_route(
    methods=[
        "GET",
    ],
    detail=True,
    )
    def documents(self, request, *args, **kwargs):
        try:
            instance = self.get_object()
            # qs = instance.documents.all()
            if is_internal(self.request):
                qs = instance.documents.all()
            else:
                qs = instance.documents.none()
            qs = qs.order_by("-uploaded_date")
            serializer = OccurrenceDocumentSerializer(
                qs, many=True, context={"request": request}
            )
            return Response(serializer.data)
        except serializers.ValidationError:
            print(traceback.print_exc())
            raise
        except ValidationError as e:
            print(traceback.print_exc())
            raise serializers.ValidationError(repr(e.error_dict))
        except Exception as e:
            print(traceback.print_exc())
            raise serializers.ValidationError(str(e))

    @detail_route(
        methods=[
            "GET",
        ],
        detail=True,
    )
    def threats(self, request, *args, **kwargs):
        try:
            instance = self.get_object()
            if is_internal(self.request):
                qs = instance.occ_threats.all()
            else:
                qs = instance.occ_threats.none()
            qs = qs.order_by("-date_observed")
            serializer = OCCConservationThreatSerializer(
                qs, many=True, context={"request": request}
            )
            return Response(serializer.data)
        except serializers.ValidationError:
            print(traceback.print_exc())
            raise
        except ValidationError as e:
            print(traceback.print_exc())
            raise serializers.ValidationError(repr(e.error_dict))
        except Exception as e:
            print(traceback.print_exc())
            raise serializers.ValidationError(str(e))
        
    @detail_route(methods=["get"], detail=True)
    def get_related_occurrence_reports(self, request, *args, **kwargs):
        try:
            instance = self.get_object()
            related_reports = instance.get_related_occurrence_reports()
            if is_internal(self.request):
                related_reports = related_reports.all()
            else:
                related_reports = related_reports.none()
            serializer = ListInternalOccurrenceReportSerializer(related_reports, many=True, context={"request": request})
            return Response(serializer.data)
        except serializers.ValidationError:
            print(traceback.print_exc())
            raise
        except ValidationError as e:
            print(traceback.print_exc())
            raise serializers.ValidationError(repr(e.error_dict))
        except Exception as e:
            print(traceback.print_exc())
            raise serializers.ValidationError(str(e))
        
    @detail_route(methods=["get"], detail=True)
    def get_existing_ocr_threats(self, request, *args, **kwargs):
        try:
            instance = self.get_object()
            related_reports = instance.get_related_occurrence_reports().values_list('id',flat=True)
            addedThreats = OCCConservationThreat.objects.filter(occurrence=instance).exclude(occurrence_report_threat=None).values_list('occurrence_report_threat_id',flat=True)
            threats = OCRConservationThreat.objects.filter(occurrence_report_id__in=related_reports).exclude(id__in=addedThreats)
            if is_internal(self.request):
                threats = threats.all()
            else:
                threats = threats.none()
            serializer = OCRConservationThreatSerializer(threats, many=True, context={"request": request})
            return Response(serializer.data)
        except serializers.ValidationError:
            print(traceback.print_exc())
            raise
        except ValidationError as e:
            print(traceback.print_exc())
            raise serializers.ValidationError(repr(e.error_dict))
        except Exception as e:
            print(traceback.print_exc())
            raise serializers.ValidationError(str(e))
        
    @detail_route(methods=["get"], detail=True)
    @basic_exception_handler
    def get_related_items(self, request, *args, **kwargs):
        instance = self.get_object()
        related_filter_type= request.GET.get('related_filter_type')
        related_items = instance.get_related_items(related_filter_type)
        serializer = RelatedItemsSerializer(related_items, many=True)
        return Response(serializer.data)
    
    @list_route(methods=['GET',], detail=False)
    def filter_list(self, request, *args, **kwargs):
        """ Used by the Related Items dashboard filters """
        related_type =  Occurrence.RELATED_ITEM_CHOICES
        res_json = json.dumps(related_type) 
        return HttpResponse(res_json, content_type='application/json')
        
    @detail_route(methods=['post'], detail=True)
    @renderer_classes((JSONRenderer,))
    def occurrence_save(self, request, *args, **kwargs):
        try:
            with transaction.atomic():
                instance = self.get_object() 
                request_data = request.data
                serializer = SaveOccurrenceSerializer(instance, data = request_data, partial=True)
                serializer.is_valid(raise_exception=True)

                print(request_data)
                print(serializer)
                if serializer.is_valid():
                    saved_instance = serializer.save(version_user=request.user)

                    instance.log_user_action(OccurrenceUserAction.ACTION_SAVE_OCCURRENCE.format(instance.occurrence_number), request)

            return redirect(reverse('internal'))
        
        except serializers.ValidationError:
            print(traceback.print_exc())
            raise
        except ValidationError as e:
            raise serializers.ValidationError(repr(e.error_dict))
        except Exception as e:
            print(traceback.print_exc())
            raise serializers.ValidationError(str(e))
    
    @list_route(
        methods=[
            "POST",
        ],
        detail=True,
    )
    def update_habitat_composition_details(self, request, *args, **kwargs):
        try:
            occ_instance = self.get_object()
            habitat_instance, created = OCCHabitatComposition.objects.get_or_create(
                occurrence=occ_instance
            )
            # the request.data is only the habitat composition data thats been sent from front end
            serializer = SaveOCCHabitatCompositionSerializer(
                habitat_instance, data=request.data, context={"request": request}
            )
            serializer.is_valid(raise_exception=True)
            serializer.save()
            return Response(serializer.data)
        except serializers.ValidationError:
            print(traceback.print_exc())
            raise
        except ValidationError as e:
            print(traceback.print_exc())
            raise serializers.ValidationError(repr(e.error_dict))
        except Exception as e:
            print(traceback.print_exc())
            raise serializers.ValidationError(str(e))

    @list_route(
        methods=[
            "POST",
        ],
        detail=True,
    )
    def update_habitat_condition_details(self, request, *args, **kwargs):
        try:
            occ_instance = self.get_object()
            habitat_instance, created = OCCHabitatCondition.objects.get_or_create(
                occurrence=occ_instance
            )
            # the request.data is only the habitat condition data thats been sent from front end
            serializer = SaveOCCHabitatConditionSerializer(
                habitat_instance, data=request.data, context={"request": request}
            )
            serializer.is_valid(raise_exception=True)
            serializer.save()
            return Response(serializer.data)
        except serializers.ValidationError:
            print(traceback.print_exc())
            raise
        except ValidationError as e:
            print(traceback.print_exc())
            raise serializers.ValidationError(repr(e.error_dict))
        except Exception as e:
            print(traceback.print_exc())
            raise serializers.ValidationError(str(e))

    @list_route(
        methods=[
            "POST",
        ],
        detail=True,
    )
    def update_fire_history_details(self, request, *args, **kwargs):
        try:
            occ_instance = self.get_object()
            fire_instance, created = OCCFireHistory.objects.get_or_create(
                occurrence=occ_instance
            )
            # the request.data is only the habitat composition data thats been sent from front end
            serializer = SaveOCCFireHistorySerializer(
                fire_instance, data=request.data, context={"request": request}
            )
            serializer.is_valid(raise_exception=True)
            serializer.save()
            return Response(serializer.data)
        except serializers.ValidationError:
            print(traceback.print_exc())
            raise
        except ValidationError as e:
            print(traceback.print_exc())
            raise serializers.ValidationError(repr(e.error_dict))
        except Exception as e:
            print(traceback.print_exc())
            raise serializers.ValidationError(str(e))

    @list_route(
        methods=[
            "POST",
        ],
        detail=True,
    )
    def update_associated_species_details(self, request, *args, **kwargs):
        try:
            occ_instance = self.get_object()
            assoc_species_instance, created = OCCAssociatedSpecies.objects.get_or_create(
                occurrence=occ_instance
            )
            # the request.data is only the habitat composition data thats been sent from front end
            serializer = SaveOCCAssociatedSpeciesSerializer(
                assoc_species_instance, data=request.data, context={"request": request}
            )
            serializer.is_valid(raise_exception=True)
            serializer.save()
            return Response(serializer.data)
        except serializers.ValidationError:
            print(traceback.print_exc())
            raise
        except ValidationError as e:
            print(traceback.print_exc())
            raise serializers.ValidationError(repr(e.error_dict))
        except Exception as e:
            print(traceback.print_exc())
            raise serializers.ValidationError(str(e))
 
    @list_route(
    methods=[
        "POST",
    ],
    detail=True,
    )
    def update_observation_details(self, request, *args, **kwargs):
        try:
            occ_instance = self.get_object()
            obs_det_instance, created = OCCObservationDetail.objects.get_or_create(
                occurrence=occ_instance
            )
            # the request.data is only the observation detail data thats been sent from front end
            serializer = SaveOCCObservationDetailSerializer(
                obs_det_instance, data=request.data, context={"request": request}
            )
            serializer.is_valid(raise_exception=True)
            serializer.save()
            return Response(serializer.data)
        except serializers.ValidationError:
            print(traceback.print_exc())
            raise
        except ValidationError as e:
            print(traceback.print_exc())
            raise serializers.ValidationError(repr(e.error_dict))
        except Exception as e:
            print(traceback.print_exc())
            raise serializers.ValidationError(str(e))

    @list_route(
        methods=[
            "POST",
        ],
        detail=True,
    )
    def update_plant_count_details(self, request, *args, **kwargs):
        try:
            occ_instance = self.get_object()
            plant_count_instance, created = OCCPlantCount.objects.get_or_create(
                occurrence=occ_instance
            )
            # the request.data is only the plant count data thats been sent from front end
            serializer = SaveOCCPlantCountSerializer(
                plant_count_instance, data=request.data, context={"request": request}
            )
            serializer.is_valid(raise_exception=True)
            serializer.save()
            return Response(serializer.data)
        except serializers.ValidationError:
            print(traceback.print_exc())
            raise
        except ValidationError as e:
            print(traceback.print_exc())
            raise serializers.ValidationError(repr(e.error_dict))
        except Exception as e:
            print(traceback.print_exc())
            raise serializers.ValidationError(str(e))

    @list_route(
        methods=[
            "POST",
        ],
        detail=True,
    )
    def update_animal_observation_details(self, request, *args, **kwargs):
        try:
            occ_instance = self.get_object()
            animal_obs_instance, created = OCCAnimalObservation.objects.get_or_create(
                occurrence=occ_instance
            )
            # the request.data is only the animal obs data thats been sent from front end
            serializer = SaveOCCAnimalObservationSerializer(
                animal_obs_instance, data=request.data, context={"request": request}
            )
            serializer.is_valid(raise_exception=True)
            serializer.save()
            return Response(serializer.data)
        except serializers.ValidationError:
            print(traceback.print_exc())
            raise
        except ValidationError as e:
            print(traceback.print_exc())
            raise serializers.ValidationError(repr(e.error_dict))
        except Exception as e:
            print(traceback.print_exc())
            raise serializers.ValidationError(str(e))

    @list_route(
        methods=[
            "POST",
        ],
        detail=True,
    )
    def update_identification_details(self, request, *args, **kwargs):
        try:
            occ_instance = self.get_object()
            identification_instance, created = OCCIdentification.objects.get_or_create(
                occurrence=occ_instance
            )
            # the request.data is only the identification data thats been sent from front end
            serializer = SaveOCCIdentificationSerializer(
                identification_instance, data=request.data, context={"request": request}
            )
            serializer.is_valid(raise_exception=True)
            serializer.save()
            return Response(serializer.data)
        except serializers.ValidationError:
            print(traceback.print_exc())
            raise
        except ValidationError as e:
            print(traceback.print_exc())
            raise serializers.ValidationError(repr(e.error_dict))
        except Exception as e:
            print(traceback.print_exc())
            raise serializers.ValidationError(str(e))


    # used for Occurrence external form
    @list_route(
        methods=[
            "GET",
        ],
        detail=False,
    )
    def list_of_values(self, request, *args, **kwargs):
        """used for Occurrence external form"""
        land_form_list = []
        types = LandForm.objects.all()
        if types:
            for val in types:
                land_form_list.append(
                    {
                        "id": val.id,
                        "name": val.name,
                    }
                )
        rock_type_list = []
        types = RockType.objects.all()
        if types:
            for val in types:
                rock_type_list.append(
                    {
                        "id": val.id,
                        "name": val.name,
                    }
                )
        soil_type_list = []
        types = SoilType.objects.all()
        if types:
            for val in types:
                soil_type_list.append(
                    {
                        "id": val.id,
                        "name": val.name,
                    }
                )
        soil_colour_list = []
        colours = SoilColour.objects.all()
        if colours:
            for val in colours:
                soil_colour_list.append(
                    {
                        "id": val.id,
                        "name": val.name,
                    }
                )
        soil_condition_list = []
        conditions = SoilCondition.objects.all()
        if conditions:
            for val in conditions:
                soil_condition_list.append(
                    {
                        "id": val.id,
                        "name": val.name,
                    }
                )
        drainage_list = []
        drainages = Drainage.objects.all()
        if drainages:
            for val in drainages:
                drainage_list.append(
                    {
                        "id": val.id,
                        "name": val.name,
                    }
                )
        intensity_list = []
        intensities = Intensity.objects.all()
        if intensities:
            for val in intensities:
                intensity_list.append(
                    {
                        "id": val.id,
                        "name": val.name,
                    }
                )
        res_json = {
            "land_form_list": land_form_list,
            "rock_type_list": rock_type_list,
            "soil_type_list": soil_type_list,
            "soil_colour_list": soil_colour_list,
            "soil_condition_list": soil_condition_list,
            "drainage_list": drainage_list,
            "intensity_list": intensity_list,
        }
        res_json = json.dumps(res_json)
        return HttpResponse(res_json, content_type="application/json")

    
    # used for Occurrence Observation external form
    @list_route(
        methods=[
            "GET",
        ],
        detail=False,
    )
    def observation_list_of_values(self, request, *args, **kwargs):
        """used for Occurrence external form"""
        observation_method_list = []
        values = ObservationMethod.objects.all()
        if values:
            for val in values:
                observation_method_list.append(
                    {
                        "id": val.id,
                        "name": val.name,
                    }
                )
        plant_count_method_list = []
        values = PlantCountMethod.objects.all()
        if values:
            for val in values:
                plant_count_method_list.append(
                    {
                        "id": val.id,
                        "name": val.name,
                    }
                )
        plant_count_accuracy_list = []
        values = PlantCountAccuracy.objects.all()
        if values:
            for val in values:
                plant_count_accuracy_list.append(
                    {
                        "id": val.id,
                        "name": val.name,
                    }
                )
        plant_condition_list = []
        values = PlantCondition.objects.all()
        if values:
            for val in values:
                plant_condition_list.append(
                    {
                        "id": val.id,
                        "name": val.name,
                    }
                )
        counted_subject_list = []
        values = CountedSubject.objects.all()
        if values:
            for val in values:
                counted_subject_list.append(
                    {
                        "id": val.id,
                        "name": val.name,
                    }
                )
        primary_detection_method_list = []
        values = PrimaryDetectionMethod.objects.all()
        if values:
            for val in values:
                primary_detection_method_list.append(
                    {
                        "id": val.id,
                        "name": val.name,
                    }
                )
        secondary_sign_list = []
        values = SecondarySign.objects.all()
        if values:
            for val in values:
                secondary_sign_list.append(
                    {
                        "id": val.id,
                        "name": val.name,
                    }
                )
        reprod_maturity_list = []
        values = ReproductiveMaturity.objects.all()
        if values:
            for val in values:
                reprod_maturity_list.append(
                    {
                        "id": val.id,
                        "name": val.name,
                    }
                )
        death_reason_list = []
        values = DeathReason.objects.all()
        if values:
            for val in values:
                death_reason_list.append(
                    {
                        "id": val.id,
                        "name": val.name,
                    }
                )
        animal_health_list = []
        values = AnimalHealth.objects.all()
        if values:
            for val in values:
                animal_health_list.append(
                    {
                        "id": val.id,
                        "name": val.name,
                    }
                )
        identification_certainty_list = []
        values = IdentificationCertainty.objects.all()
        if values:
            for val in values:
                identification_certainty_list.append(
                    {
                        "id": val.id,
                        "name": val.name,
                    }
                )
        sample_type_list = []
        values = SampleType.objects.all()
        if values:
            for val in values:
                sample_type_list.append(
                    {
                        "id": val.id,
                        "name": val.name,
                    }
                )
        sample_dest_list = []
        values = SampleDestination.objects.all()
        if values:
            for val in values:
                sample_dest_list.append(
                    {
                        "id": val.id,
                        "name": val.name,
                    }
                )
        permit_type_list = []
        values = PermitType.objects.all()
        if values:
            for val in values:
                permit_type_list.append(
                    {
                        "id": val.id,
                        "name": val.name,
                    }
                )
        res_json = {
            "observation_method_list": observation_method_list,
            "plant_count_method_list": plant_count_method_list,
            "plant_count_accuracy_list": plant_count_accuracy_list,
            "plant_condition_list": plant_condition_list,
            "counted_subject_list": counted_subject_list,
            "primary_detection_method_list": primary_detection_method_list,
            "secondary_sign_list": secondary_sign_list,
            "reprod_maturity_list": reprod_maturity_list,
            "death_reason_list": death_reason_list,
            "animal_health_list": animal_health_list,
            "identification_certainty_list": identification_certainty_list,
            "sample_type_list": sample_type_list,
            "sample_dest_list": sample_dest_list,
            "permit_type_list": permit_type_list,
        }
        res_json = json.dumps(res_json)
        return HttpResponse(res_json, content_type="application/json")<|MERGE_RESOLUTION|>--- conflicted
+++ resolved
@@ -39,33 +39,25 @@
 )
 from boranga.components.occurrence.models import (
     AnimalHealth,
-    OCCAnimalObservation,
-    OCRAnimalObservation,
-    OCCAssociatedSpecies,
-    OCRAssociatedSpecies,
     CoordinationSource,
     CountedSubject,
     DeathReason,
     Drainage,
-    OCCFireHistory,
-    OCRFireHistory,
-    OCCHabitatComposition,
-    OCRHabitatComposition,
-    OCCHabitatCondition,
-    OCRHabitatCondition,
-    OCCIdentification,
-    OCRIdentification,
     IdentificationCertainty,
     Intensity,
     LandForm,
     Location,
     LocationAccuracy,
+    ObservationMethod,
+    OCCAnimalObservation,
+    OCCAssociatedSpecies,
+    OCCConservationThreat,
+    OCCFireHistory,
+    OCCHabitatComposition,
+    OCCHabitatCondition,
+    OCCIdentification,
     OCCObservationDetail,
-    OCRObservationDetail,
-    ObservationMethod,
-    OCCObserverDetail,
-    OCRObserverDetail,
-    OCCConservationThreat,
+    OCCPlantCount,
     Occurrence,
     OccurrenceDocument,
     OccurrenceReport,
@@ -75,11 +67,18 @@
     OccurrenceReportUserAction,
     OccurrenceSource,
     OccurrenceUserAction,
+    OCRAnimalObservation,
+    OCRAssociatedSpecies,
     OCRConservationThreat,
+    OCRFireHistory,
+    OCRHabitatComposition,
+    OCRHabitatCondition,
+    OCRIdentification,
+    OCRObservationDetail,
+    OCRObserverDetail,
+    OCRPlantCount,
     PermitType,
     PlantCondition,
-    OCCPlantCount,
-    OCRPlantCount,
     PlantCountAccuracy,
     PlantCountMethod,
     PrimaryDetectionMethod,
@@ -95,15 +94,13 @@
 )
 from boranga.components.occurrence.serializers import (
     BackToAssessorSerializer,
+    CreateOccurrenceReportSerializer,
     CreateOccurrenceSerializer,
-    CreateOccurrenceReportSerializer,
     InternalOccurrenceReportSerializer,
     ListInternalOccurrenceReportSerializer,
     ListOccurrenceReportSerializer,
     ListOccurrenceSerializer,
     ListOCRReportMinimalSerializer,
-    OCCObserverDetailSerializer,
-    OCRObserverDetailSerializer,
     OCCConservationThreatSerializer,
     OccurrenceDocumentSerializer,
     OccurrenceLogEntrySerializer,
@@ -115,36 +112,32 @@
     OccurrenceSerializer,
     OccurrenceUserActionSerializer,
     OCRConservationThreatSerializer,
+    OCRObserverDetailSerializer,
     ProposeApproveSerializer,
     ProposeDeclineSerializer,
+    SaveLocationSerializer,
     SaveOCCAnimalObservationSerializer,
-    SaveOCRAnimalObservationSerializer,
     SaveOCCAssociatedSpeciesSerializer,
-    SaveOCRAssociatedSpeciesSerializer,
+    SaveOCCConservationThreatSerializer,
     SaveOCCFireHistorySerializer,
-    SaveOCRFireHistorySerializer,
     SaveOCCHabitatCompositionSerializer,
-    SaveOCRHabitatCompositionSerializer,
     SaveOCCHabitatConditionSerializer,
-    SaveOCRHabitatConditionSerializer,
     SaveOCCIdentificationSerializer,
-    SaveOCRIdentificationSerializer,
-    SaveLocationSerializer,
     SaveOCCObservationDetailSerializer,
-    SaveOCRObservationDetailSerializer,
-    SaveOCCConservationThreatSerializer,
+    SaveOCCPlantCountSerializer,
     SaveOccurrenceDocumentSerializer,
     SaveOccurrenceReportDocumentSerializer,
     SaveOccurrenceReportSerializer,
     SaveOccurrenceSerializer,
+    SaveOCRAnimalObservationSerializer,
+    SaveOCRAssociatedSpeciesSerializer,
     SaveOCRConservationThreatSerializer,
-<<<<<<< HEAD
-    SavePlantCountSerializer,
-=======
-    SaveOCCPlantCountSerializer,
+    SaveOCRFireHistorySerializer,
+    SaveOCRHabitatCompositionSerializer,
+    SaveOCRHabitatConditionSerializer,
+    SaveOCRIdentificationSerializer,
+    SaveOCRObservationDetailSerializer,
     SaveOCRPlantCountSerializer,
-    SaveOccurrenceSerializer,
->>>>>>> de905a32
 )
 from boranga.components.occurrence.utils import (
     ocr_proposal_submit,
@@ -1206,8 +1199,10 @@
     def update_associated_species_details(self, request, *args, **kwargs):
         try:
             ocr_instance = self.get_object()
-            assoc_species_instance, created = OCRAssociatedSpecies.objects.get_or_create(
-                occurrence_report=ocr_instance
+            assoc_species_instance, created = (
+                OCRAssociatedSpecies.objects.get_or_create(
+                    occurrence_report=ocr_instance
+                )
             )
             # the request.data is only the habitat composition data thats been sent from front end
             serializer = SaveOCRAssociatedSpeciesSerializer(
@@ -1438,8 +1433,10 @@
                         serializer.save()
 
                 if proposal_data.get("habitat_condition"):
-                    hab_cond_instance, created = OCRHabitatCondition.objects.get_or_create(
-                        occurrence_report=instance
+                    hab_cond_instance, created = (
+                        OCRHabitatCondition.objects.get_or_create(
+                            occurrence_report=instance
+                        )
                     )
                     serializer = SaveOCRHabitatConditionSerializer(
                         hab_cond_instance, data=proposal_data.get("habitat_condition")
@@ -1474,8 +1471,10 @@
                         serializer.save()
 
                 if proposal_data.get("observation_detail"):
-                    obs_det_instance, created = OCRObservationDetail.objects.get_or_create(
-                        occurrence_report=instance
+                    obs_det_instance, created = (
+                        OCRObservationDetail.objects.get_or_create(
+                            occurrence_report=instance
+                        )
                     )
                     serializer = SaveOCRObservationDetailSerializer(
                         obs_det_instance, data=proposal_data.get("observation_detail")
@@ -1511,7 +1510,9 @@
 
                 if proposal_data.get("identification"):
                     identification_instance, created = (
-                        OCRIdentification.objects.get_or_create(occurrence_report=instance)
+                        OCRIdentification.objects.get_or_create(
+                            occurrence_report=instance
+                        )
                     )
                     serializer = SaveOCRIdentificationSerializer(
                         identification_instance,
@@ -2657,7 +2658,6 @@
             ]
         return Response({"results": queryset})
 
-<<<<<<< HEAD
     @detail_route(
         methods=[
             "GET",
@@ -2794,8 +2794,6 @@
         except Exception as e:
             print(traceback.print_exc())
             raise serializers.ValidationError(str(e))
-=======
->>>>>>> de905a32
 
 
 class OccurrenceDocumentViewSet(viewsets.ModelViewSet):
@@ -3104,7 +3102,7 @@
         if is_customer(self.request):
             qs = qs.filter(submitter=self.request.user.id)
         return qs
-    
+
     def create(self, request, *args, **kwargs):
         try:
             with transaction.atomic():
@@ -3120,9 +3118,9 @@
                 data = {"occurrence_id": new_instance.id}
 
                 # create Location for new instance TODO
-                #serializer = SaveLocationSerializer(data=data)
-                #serializer.is_valid(raise_exception=True)
-                #serializer.save()
+                # serializer = SaveLocationSerializer(data=data)
+                # serializer.is_valid(raise_exception=True)
+                # serializer.save()
 
                 # create HabitatComposition for new instance
                 serializer = SaveOCCHabitatCompositionSerializer(data=data)
@@ -3261,12 +3259,12 @@
         except Exception as e:
             print(traceback.print_exc())
             raise serializers.ValidationError(str(e))
-        
+
     @detail_route(
-    methods=[
-        "GET",
-    ],
-    detail=True,
+        methods=[
+            "GET",
+        ],
+        detail=True,
     )
     def documents(self, request, *args, **kwargs):
         try:
@@ -3318,7 +3316,7 @@
         except Exception as e:
             print(traceback.print_exc())
             raise serializers.ValidationError(str(e))
-        
+
     @detail_route(methods=["get"], detail=True)
     def get_related_occurrence_reports(self, request, *args, **kwargs):
         try:
@@ -3328,85 +3326,109 @@
                 related_reports = related_reports.all()
             else:
                 related_reports = related_reports.none()
-            serializer = ListInternalOccurrenceReportSerializer(related_reports, many=True, context={"request": request})
-            return Response(serializer.data)
-        except serializers.ValidationError:
-            print(traceback.print_exc())
-            raise
-        except ValidationError as e:
-            print(traceback.print_exc())
-            raise serializers.ValidationError(repr(e.error_dict))
-        except Exception as e:
-            print(traceback.print_exc())
-            raise serializers.ValidationError(str(e))
-        
+            serializer = ListInternalOccurrenceReportSerializer(
+                related_reports, many=True, context={"request": request}
+            )
+            return Response(serializer.data)
+        except serializers.ValidationError:
+            print(traceback.print_exc())
+            raise
+        except ValidationError as e:
+            print(traceback.print_exc())
+            raise serializers.ValidationError(repr(e.error_dict))
+        except Exception as e:
+            print(traceback.print_exc())
+            raise serializers.ValidationError(str(e))
+
     @detail_route(methods=["get"], detail=True)
     def get_existing_ocr_threats(self, request, *args, **kwargs):
         try:
             instance = self.get_object()
-            related_reports = instance.get_related_occurrence_reports().values_list('id',flat=True)
-            addedThreats = OCCConservationThreat.objects.filter(occurrence=instance).exclude(occurrence_report_threat=None).values_list('occurrence_report_threat_id',flat=True)
-            threats = OCRConservationThreat.objects.filter(occurrence_report_id__in=related_reports).exclude(id__in=addedThreats)
+            related_reports = instance.get_related_occurrence_reports().values_list(
+                "id", flat=True
+            )
+            addedThreats = (
+                OCCConservationThreat.objects.filter(occurrence=instance)
+                .exclude(occurrence_report_threat=None)
+                .values_list("occurrence_report_threat_id", flat=True)
+            )
+            threats = OCRConservationThreat.objects.filter(
+                occurrence_report_id__in=related_reports
+            ).exclude(id__in=addedThreats)
             if is_internal(self.request):
                 threats = threats.all()
             else:
                 threats = threats.none()
-            serializer = OCRConservationThreatSerializer(threats, many=True, context={"request": request})
-            return Response(serializer.data)
-        except serializers.ValidationError:
-            print(traceback.print_exc())
-            raise
-        except ValidationError as e:
-            print(traceback.print_exc())
-            raise serializers.ValidationError(repr(e.error_dict))
-        except Exception as e:
-            print(traceback.print_exc())
-            raise serializers.ValidationError(str(e))
-        
+            serializer = OCRConservationThreatSerializer(
+                threats, many=True, context={"request": request}
+            )
+            return Response(serializer.data)
+        except serializers.ValidationError:
+            print(traceback.print_exc())
+            raise
+        except ValidationError as e:
+            print(traceback.print_exc())
+            raise serializers.ValidationError(repr(e.error_dict))
+        except Exception as e:
+            print(traceback.print_exc())
+            raise serializers.ValidationError(str(e))
+
     @detail_route(methods=["get"], detail=True)
     @basic_exception_handler
     def get_related_items(self, request, *args, **kwargs):
         instance = self.get_object()
-        related_filter_type= request.GET.get('related_filter_type')
+        related_filter_type = request.GET.get("related_filter_type")
         related_items = instance.get_related_items(related_filter_type)
         serializer = RelatedItemsSerializer(related_items, many=True)
         return Response(serializer.data)
-    
-    @list_route(methods=['GET',], detail=False)
+
+    @list_route(
+        methods=[
+            "GET",
+        ],
+        detail=False,
+    )
     def filter_list(self, request, *args, **kwargs):
-        """ Used by the Related Items dashboard filters """
-        related_type =  Occurrence.RELATED_ITEM_CHOICES
-        res_json = json.dumps(related_type) 
-        return HttpResponse(res_json, content_type='application/json')
-        
-    @detail_route(methods=['post'], detail=True)
+        """Used by the Related Items dashboard filters"""
+        related_type = Occurrence.RELATED_ITEM_CHOICES
+        res_json = json.dumps(related_type)
+        return HttpResponse(res_json, content_type="application/json")
+
+    @detail_route(methods=["post"], detail=True)
     @renderer_classes((JSONRenderer,))
     def occurrence_save(self, request, *args, **kwargs):
         try:
             with transaction.atomic():
-                instance = self.get_object() 
+                instance = self.get_object()
                 request_data = request.data
-                serializer = SaveOccurrenceSerializer(instance, data = request_data, partial=True)
+                serializer = SaveOccurrenceSerializer(
+                    instance, data=request_data, partial=True
+                )
                 serializer.is_valid(raise_exception=True)
 
                 print(request_data)
                 print(serializer)
                 if serializer.is_valid():
-                    saved_instance = serializer.save(version_user=request.user)
-
-                    instance.log_user_action(OccurrenceUserAction.ACTION_SAVE_OCCURRENCE.format(instance.occurrence_number), request)
-
-            return redirect(reverse('internal'))
-        
-        except serializers.ValidationError:
-            print(traceback.print_exc())
-            raise
-        except ValidationError as e:
-            raise serializers.ValidationError(repr(e.error_dict))
-        except Exception as e:
-            print(traceback.print_exc())
-            raise serializers.ValidationError(str(e))
-    
+                    serializer.save(version_user=request.user)
+
+                    instance.log_user_action(
+                        OccurrenceUserAction.ACTION_SAVE_OCCURRENCE.format(
+                            instance.occurrence_number
+                        ),
+                        request,
+                    )
+
+            return redirect(reverse("internal"))
+
+        except serializers.ValidationError:
+            print(traceback.print_exc())
+            raise
+        except ValidationError as e:
+            raise serializers.ValidationError(repr(e.error_dict))
+        except Exception as e:
+            print(traceback.print_exc())
+            raise serializers.ValidationError(str(e))
+
     @list_route(
         methods=[
             "POST",
@@ -3503,8 +3525,8 @@
     def update_associated_species_details(self, request, *args, **kwargs):
         try:
             occ_instance = self.get_object()
-            assoc_species_instance, created = OCCAssociatedSpecies.objects.get_or_create(
-                occurrence=occ_instance
+            assoc_species_instance, created = (
+                OCCAssociatedSpecies.objects.get_or_create(occurrence=occ_instance)
             )
             # the request.data is only the habitat composition data thats been sent from front end
             serializer = SaveOCCAssociatedSpeciesSerializer(
@@ -3522,12 +3544,12 @@
         except Exception as e:
             print(traceback.print_exc())
             raise serializers.ValidationError(str(e))
- 
+
     @list_route(
-    methods=[
-        "POST",
-    ],
-    detail=True,
+        methods=[
+            "POST",
+        ],
+        detail=True,
     )
     def update_observation_details(self, request, *args, **kwargs):
         try:
@@ -3638,7 +3660,6 @@
         except Exception as e:
             print(traceback.print_exc())
             raise serializers.ValidationError(str(e))
-
 
     # used for Occurrence external form
     @list_route(
@@ -3731,7 +3752,6 @@
         res_json = json.dumps(res_json)
         return HttpResponse(res_json, content_type="application/json")
 
-    
     # used for Occurrence Observation external form
     @list_route(
         methods=[
