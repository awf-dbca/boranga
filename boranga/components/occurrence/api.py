--- conflicted
+++ resolved
@@ -511,26 +511,9 @@
         return OccurrenceReport.objects.none()
 
     def get_serializer_class(self):
-<<<<<<< HEAD
         if is_internal(self.request):
             return InternalOccurrenceReportSerializer
         return OccurrenceReportSerializer
-=======
-        try:
-            return OccurrenceReportSerializer
-        except serializers.ValidationError:
-            print(traceback.print_exc())
-            raise
-        except ValidationError as e:
-            if hasattr(e, "error_dict"):
-                raise serializers.ValidationError(repr(e.error_dict))
-            else:
-                if hasattr(e, "message"):
-                    raise serializers.ValidationError(e.message)
-        except Exception as e:
-            print(traceback.print_exc())
-            raise serializers.ValidationError(str(e))
->>>>>>> 38c18995
 
     def create(self, request, *args, **kwargs):
         try:
@@ -589,11 +572,7 @@
                 serializer.save()
 
                 # create Identification for new instance
-<<<<<<< HEAD
-                serializer=SaveIdentificationSerializer(data=data)
-=======
                 serializer = SaveIdentificationSerializer(data=data)
->>>>>>> 38c18995
                 serializer.is_valid(raise_exception=True)
                 serializer.save()
 
@@ -612,9 +591,6 @@
             raise serializers.ValidationError(str(e))
 
     # used for Location Tab of Occurrence Report external form
-<<<<<<< HEAD
-    @list_route(methods=['GET',], detail=False)
-=======
     @list_route(
         methods=[
             "GET",
@@ -622,7 +598,6 @@
         detail=False,
         url_path="location-list-of-values",
     )
->>>>>>> 38c18995
     def location_list_of_values(self, request, *args, **kwargs):
         """used for Occurrence Report external form"""
         qs = self.get_queryset()
@@ -663,12 +638,6 @@
             "location_accuracy_list": location_accuracy_list,
         }
         res_json = json.dumps(res_json)
-<<<<<<< HEAD
-        return HttpResponse(res_json, content_type='application/json')
-
-    # used for Occurrence Report external form
-    @list_route(methods=['GET',], detail=False)
-=======
         return HttpResponse(res_json, content_type="application/json")
 
     # used for Occurrence Report external form
@@ -678,7 +647,6 @@
         ],
         detail=False,
     )
->>>>>>> 38c18995
     def list_of_values(self, request, *args, **kwargs):
         """used for Occurrence Report external form"""
         qs = self.get_queryset()
@@ -762,12 +730,6 @@
             "intensity_list": intensity_list,
         }
         res_json = json.dumps(res_json)
-<<<<<<< HEAD
-        return HttpResponse(res_json, content_type='application/json')
-
-    # used for Occurrence Report Observation external form
-    @list_route(methods=['GET',], detail=False)
-=======
         return HttpResponse(res_json, content_type="application/json")
 
     # used for Occurrence Report Observation external form
@@ -777,7 +739,6 @@
         ],
         detail=False,
     )
->>>>>>> 38c18995
     def observation_list_of_values(self, request, *args, **kwargs):
         """used for Occurrence Report external form"""
         qs = self.get_queryset()
@@ -938,11 +899,6 @@
             "permit_type_list": permit_type_list,
         }
         res_json = json.dumps(res_json)
-<<<<<<< HEAD
-        return HttpResponse(res_json, content_type='application/json')
-
-    @list_route(methods=['POST',], detail=True)
-=======
         return HttpResponse(res_json, content_type="application/json")
 
     @list_route(
@@ -951,7 +907,6 @@
         ],
         detail=True,
     )
->>>>>>> 38c18995
     def update_location_details(self, request, *args, **kwargs):
         try:
             ocr_instance = self.get_object()
@@ -998,16 +953,12 @@
             print(traceback.print_exc())
             raise serializers.ValidationError(str(e))
 
-<<<<<<< HEAD
-    @list_route(methods=['POST',], detail=True)
-=======
     @list_route(
         methods=[
             "POST",
         ],
         detail=True,
     )
->>>>>>> 38c18995
     def update_habitat_composition_details(self, request, *args, **kwargs):
         try:
             ocr_instance = self.get_object()
@@ -1031,16 +982,12 @@
             print(traceback.print_exc())
             raise serializers.ValidationError(str(e))
 
-<<<<<<< HEAD
-    @list_route(methods=['POST',], detail=True)
-=======
     @list_route(
         methods=[
             "POST",
         ],
         detail=True,
     )
->>>>>>> 38c18995
     def update_habitat_condition_details(self, request, *args, **kwargs):
         try:
             ocr_instance = self.get_object()
@@ -1064,16 +1011,12 @@
             print(traceback.print_exc())
             raise serializers.ValidationError(str(e))
 
-<<<<<<< HEAD
-    @list_route(methods=['POST',], detail=True)
-=======
     @list_route(
         methods=[
             "POST",
         ],
         detail=True,
     )
->>>>>>> 38c18995
     def update_fire_history_details(self, request, *args, **kwargs):
         try:
             ocr_instance = self.get_object()
@@ -1097,16 +1040,12 @@
             print(traceback.print_exc())
             raise serializers.ValidationError(str(e))
 
-<<<<<<< HEAD
-    @list_route(methods=['POST',], detail=True)
-=======
     @list_route(
         methods=[
             "POST",
         ],
         detail=True,
     )
->>>>>>> 38c18995
     def update_associated_species_details(self, request, *args, **kwargs):
         try:
             ocr_instance = self.get_object()
@@ -1130,16 +1069,12 @@
             print(traceback.print_exc())
             raise serializers.ValidationError(str(e))
 
-<<<<<<< HEAD
-    @list_route(methods=['POST',], detail=True)
-=======
     @list_route(
         methods=[
             "POST",
         ],
         detail=True,
     )
->>>>>>> 38c18995
     def update_observation_details(self, request, *args, **kwargs):
         try:
             ocr_instance = self.get_object()
@@ -1163,16 +1098,12 @@
             print(traceback.print_exc())
             raise serializers.ValidationError(str(e))
 
-<<<<<<< HEAD
-    @list_route(methods=['POST',], detail=True)
-=======
     @list_route(
         methods=[
             "POST",
         ],
         detail=True,
     )
->>>>>>> 38c18995
     def update_plant_count_details(self, request, *args, **kwargs):
         try:
             ocr_instance = self.get_object()
@@ -1196,16 +1127,12 @@
             print(traceback.print_exc())
             raise serializers.ValidationError(str(e))
 
-<<<<<<< HEAD
-    @list_route(methods=['POST',], detail=True)
-=======
     @list_route(
         methods=[
             "POST",
         ],
         detail=True,
     )
->>>>>>> 38c18995
     def update_animal_observation_details(self, request, *args, **kwargs):
         try:
             ocr_instance = self.get_object()
@@ -1229,16 +1156,12 @@
             print(traceback.print_exc())
             raise serializers.ValidationError(str(e))
 
-<<<<<<< HEAD
-    @list_route(methods=['POST',], detail=True)
-=======
     @list_route(
         methods=[
             "POST",
         ],
         detail=True,
     )
->>>>>>> 38c18995
     def update_identification_details(self, request, *args, **kwargs):
         try:
             ocr_instance = self.get_object()
@@ -1329,26 +1252,13 @@
         )
         return Response(serializer.data)
 
-<<<<<<< HEAD
-    @detail_route(methods=['post'], detail=True)
-=======
     @detail_route(methods=["post"], detail=True)
->>>>>>> 38c18995
     @renderer_classes((JSONRenderer,))
     def draft(self, request, *args, **kwargs):
         try:
             with transaction.atomic():
                 instance = self.get_object()
                 # request_data = request.data
-<<<<<<< HEAD
-                proposal_data = request.data.get("proposal") if request.data.get("proposal") else {}
-                # request.data['submitter'] = u'{}'.format(request.user.id)
-                if proposal_data['submitter']:
-                    request.data.get("proposal")['submitter'] = u'{}'.format(proposal_data['submitter'].get('id'))
-                if(proposal_data.get('habitat_composition')):
-                    habitat_instance, created = HabitatComposition.objects.get_or_create(occurrence_report=instance)
-                    serializer = SaveHabitatCompositionSerializer(habitat_instance, data = proposal_data.get('habitat_composition'))
-=======
                 proposal_data = (
                     request.data.get("proposal") if request.data.get("proposal") else {}
                 )
@@ -1366,16 +1276,10 @@
                     serializer = SaveHabitatCompositionSerializer(
                         habitat_instance, data=proposal_data.get("habitat_composition")
                     )
->>>>>>> 38c18995
                     serializer.is_valid(raise_exception=True)
                     if serializer.is_valid():
                         serializer.save()
 
-<<<<<<< HEAD
-                if(proposal_data.get('habitat_condition')):
-                    hab_cond_instance, created = HabitatCondition.objects.get_or_create(occurrence_report=instance)
-                    serializer = SaveHabitatConditionSerializer(hab_cond_instance, data = proposal_data.get('habitat_condition'))
-=======
                 if proposal_data.get("habitat_condition"):
                     hab_cond_instance, created = HabitatCondition.objects.get_or_create(
                         occurrence_report=instance
@@ -1383,16 +1287,10 @@
                     serializer = SaveHabitatConditionSerializer(
                         hab_cond_instance, data=proposal_data.get("habitat_condition")
                     )
->>>>>>> 38c18995
                     serializer.is_valid(raise_exception=True)
                     if serializer.is_valid():
                         serializer.save()
 
-<<<<<<< HEAD
-                if(proposal_data.get('fire_history')):
-                    fire_instance, created = FireHistory.objects.get_or_create(occurrence_report=instance)
-                    serializer = SaveFireHistorySerializer(fire_instance, data = proposal_data.get('fire_history'))
-=======
                 if proposal_data.get("fire_history"):
                     fire_instance, created = FireHistory.objects.get_or_create(
                         occurrence_report=instance
@@ -1400,16 +1298,10 @@
                     serializer = SaveFireHistorySerializer(
                         fire_instance, data=proposal_data.get("fire_history")
                     )
->>>>>>> 38c18995
                     serializer.is_valid(raise_exception=True)
                     if serializer.is_valid():
                         serializer.save()
 
-<<<<<<< HEAD
-                if(proposal_data.get('associated_species')):
-                    assoc_species_instance, created = AssociatedSpecies.objects.get_or_create(occurrence_report=instance)
-                    serializer = SaveAssociatedSpeciesSerializer(assoc_species_instance, data = proposal_data.get('associated_species'))
-=======
                 if proposal_data.get("associated_species"):
                     assoc_species_instance, created = (
                         AssociatedSpecies.objects.get_or_create(
@@ -1420,16 +1312,10 @@
                         assoc_species_instance,
                         data=proposal_data.get("associated_species"),
                     )
->>>>>>> 38c18995
                     serializer.is_valid(raise_exception=True)
                     if serializer.is_valid():
                         serializer.save()
 
-<<<<<<< HEAD
-                if(proposal_data.get('observation_detail')):
-                    obs_det_instance, created = ObservationDetail.objects.get_or_create(occurrence_report=instance)
-                    serializer = SaveObservationDetailSerializer(obs_det_instance, data = proposal_data.get('observation_detail'))
-=======
                 if proposal_data.get("observation_detail"):
                     obs_det_instance, created = ObservationDetail.objects.get_or_create(
                         occurrence_report=instance
@@ -1437,16 +1323,10 @@
                     serializer = SaveObservationDetailSerializer(
                         obs_det_instance, data=proposal_data.get("observation_detail")
                     )
->>>>>>> 38c18995
                     serializer.is_valid(raise_exception=True)
                     if serializer.is_valid():
                         serializer.save()
 
-<<<<<<< HEAD
-                if(proposal_data.get('plant_count')):
-                    plant_count_instance, created = PlantCount.objects.get_or_create(occurrence_report=instance)
-                    serializer = SavePlantCountSerializer(plant_count_instance, data = proposal_data.get('plant_count'))
-=======
                 if proposal_data.get("plant_count"):
                     plant_count_instance, created = PlantCount.objects.get_or_create(
                         occurrence_report=instance
@@ -1454,16 +1334,10 @@
                     serializer = SavePlantCountSerializer(
                         plant_count_instance, data=proposal_data.get("plant_count")
                     )
->>>>>>> 38c18995
                     serializer.is_valid(raise_exception=True)
                     if serializer.is_valid():
                         serializer.save()
 
-<<<<<<< HEAD
-                if(proposal_data.get('animal_observation')):
-                    animal_obs_instance, created = AnimalObservation.objects.get_or_create(occurrence_report=instance)
-                    serializer = SaveAnimalObservationSerializer(animal_obs_instance, data = proposal_data.get('animal_observation'))
-=======
                 if proposal_data.get("animal_observation"):
                     animal_obs_instance, created = (
                         AnimalObservation.objects.get_or_create(
@@ -1474,16 +1348,10 @@
                         animal_obs_instance,
                         data=proposal_data.get("animal_observation"),
                     )
->>>>>>> 38c18995
                     serializer.is_valid(raise_exception=True)
                     if serializer.is_valid():
                         serializer.save()
 
-<<<<<<< HEAD
-                if(proposal_data.get('identification')):
-                    identification_instance, created = Identification.objects.get_or_create(occurrence_report=instance)
-                    serializer = SaveIdentificationSerializer(identification_instance, data = proposal_data.get('identification'))
-=======
                 if proposal_data.get("identification"):
                     identification_instance, created = (
                         Identification.objects.get_or_create(occurrence_report=instance)
@@ -1492,16 +1360,10 @@
                         identification_instance,
                         data=proposal_data.get("identification"),
                     )
->>>>>>> 38c18995
                     serializer.is_valid(raise_exception=True)
                     if serializer.is_valid():
                         serializer.save()
 
-<<<<<<< HEAD
-                if(proposal_data.get('location')):
-                    location_instance, created = Location.objects.get_or_create(occurrence_report=instance)
-                    serializer = SaveLocationSerializer(location_instance, data = proposal_data.get('location'))
-=======
                 if proposal_data.get("location"):
                     location_instance, created = Location.objects.get_or_create(
                         occurrence_report=instance
@@ -1509,7 +1371,6 @@
                     serializer = SaveLocationSerializer(
                         location_instance, data=proposal_data.get("location")
                     )
->>>>>>> 38c18995
                     serializer.is_valid(raise_exception=True)
                     if serializer.is_valid():
                         serializer.save()
@@ -1543,11 +1404,7 @@
             print(traceback.print_exc())
             raise serializers.ValidationError(str(e))
 
-<<<<<<< HEAD
-    @detail_route(methods=['post'], detail=True)
-=======
     @detail_route(methods=["post"], detail=True)
->>>>>>> 38c18995
     @renderer_classes((JSONRenderer,))
     def submit(self, request, *args, **kwargs):
         try:
@@ -1571,16 +1428,12 @@
             print(traceback.print_exc())
             raise serializers.ValidationError(str(e))
 
-<<<<<<< HEAD
-    @detail_route(methods=['GET',], detail=True)
-=======
     @detail_route(
         methods=[
             "GET",
         ],
         detail=True,
     )
->>>>>>> 38c18995
     def action_log(self, request, *args, **kwargs):
         try:
             instance = self.get_object()
@@ -1687,16 +1540,12 @@
             print(traceback.print_exc())
             raise serializers.ValidationError(str(e))
 
-<<<<<<< HEAD
-    @detail_route(methods=['GET',], detail=True)
-=======
     @detail_route(
         methods=[
             "GET",
         ],
         detail=True,
     )
->>>>>>> 38c18995
     def threats(self, request, *args, **kwargs):
         try:
             instance = self.get_object()
