--- conflicted
+++ resolved
@@ -18,6 +18,7 @@
 
 from boranga.components.conservation_status.models import ConservationStatusReferral
 from boranga.components.main.models import UserSystemSettings
+from boranga.components.main.permissions import CommsLogPermission
 from boranga.components.main.utils import retrieve_department_users
 from boranga.components.occurrence.models import OccurrenceReportReferral
 from boranga.components.species_and_communities.models import GroupType
@@ -30,7 +31,6 @@
     SubmitterInformationSerializer,
     UserSerializer,
 )
-from boranga.components.main.permissions import CommsLogPermission
 from boranga.helpers import is_internal, is_internal_contributor
 from boranga.permissions import IsApprover, IsAssessor, IsInternal
 
@@ -83,20 +83,12 @@
     permission_classes = [IsAuthenticated]
 
     def get(self, request, format=None):
-<<<<<<< HEAD
         qs = SubmitterCategory.objects.active()
-        if is_internal(request) or is_internal_contributor(request):
-            qs = qs.filter(visible_to=SubmitterCategory.USER_TYPE_CHOICE_INTERNAL)
-        else:
-            qs = qs.filter(visible_to=SubmitterCategory.USER_TYPE_CHOICE_EXTERNAL)
-=======
-        qs = SubmitterCategory.objects.all()
         if not request.user.is_superuser:
             if is_internal(request) or is_internal_contributor(request):
                 qs = qs.filter(visible_to=SubmitterCategory.USER_TYPE_CHOICE_INTERNAL)
             else:
                 qs = qs.filter(visible_to=SubmitterCategory.USER_TYPE_CHOICE_EXTERNAL)
->>>>>>> 9930e9dd
         serializer = SubmitterCategorySerializer(qs, many=True)
         return Response(serializer.data)
 
@@ -339,7 +331,7 @@
             "POST",
         ],
         detail=True,
-        permission_classes=[CommsLogPermission]
+        permission_classes=[CommsLogPermission],
     )
     @renderer_classes((JSONRenderer,))
     @transaction.atomic
