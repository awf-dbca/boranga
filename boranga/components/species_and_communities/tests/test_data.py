--- conflicted
+++ resolved
@@ -10,7 +10,6 @@
     ConservationPlan, Distribution, ConservationAttributes
 
 def create_test_data():
-<<<<<<< HEAD
     # print('----------------------------------------------------')
     # print('--------------ADDING TEST DATA----------------------')
     # print('----------------------------------------------------')
@@ -37,18 +36,6 @@
     """
     This will take a fauna data file, create a community entry and save to the database. It will also randomly select a fauna and flora
     to be added to the Community that is created. It is surrounded by try/except
-=======
-    print('----------------------------------------------------')
-    print('--------------ADDING TEST DATA----------------------')
-    print('----------------------------------------------------')
-    # create_species_fauna()
-    # create_species_flora()
-    # create_community()
-
-def create_community():
-    """
-    This will take a fauna data file, create a species entry and save to the database. It is surrounded by try/except
->>>>>>> 139953c1
     so if row fails, that row can be recorded as faulty and saved to a file for examination.
     """
     row_failed = False
@@ -61,17 +48,13 @@
             if index >= data_row:
                 try:
                     community_name = community_row[1]
-<<<<<<< HEAD
 
                     # Don't want it if the name is empty
                     if not community_name: continue
-=======
->>>>>>> 139953c1
                     community_id = randrange(1000)
                     community_status = "Safe"
                     region = randrange(100)
                     district = randrange(200)
-<<<<<<< HEAD
                     group_type = GroupType.objects.get(name=GroupType.GROUP_TYPES[2][0])
                     community = Community.objects.create(group_type=group_type,
                                                          community_name=community_name,
@@ -79,14 +62,6 @@
                                                          community_status=community_status,
                                                          region=region,
                                                          district=district,)
-=======
-                    conservation_status = "Priority"
-                    community = Community.objects.create(community_name=community_name,
-                                                        community_id=community_id,
-                                                        community_status=community_status,
-                                                        region=region,
-                                                        district=district,)
->>>>>>> 139953c1
                     # Pick a random fauna to add to community
                     fauna_size = len(Species.objects.filter(group_type__name=GroupType.GROUP_TYPES[1][0]))
                     fauna = Species.objects.get(group_type__name=GroupType.GROUP_TYPES[1][0], id=randrange(fauna_size))
@@ -126,11 +101,6 @@
                                                                             conservation_category=conservation_category,
                                                                             conservation_criteria=conservation_criteria)
 
-<<<<<<< HEAD
-=======
-                    group_type = GroupType.objects.create(name=GroupType.GROUP_TYPES[1][0])
-
->>>>>>> 139953c1
                     taxon = fauna_row[6]
                     taxon_id = randrange(5000)
                     family = fauna_row[6]
@@ -144,14 +114,9 @@
                                                     phylogenetic_group=phylogenetic_group,
                                                     name_authority=name_authority,)
 
-<<<<<<< HEAD
                     group_type = GroupType.objects.get(name=GroupType.GROUP_TYPES[1][0])
                     fauna = Species.objects.create(common_name=fauna_row[7],
                                                 group_type=group_type,
-=======
-                    fauna = Species.objects.create(common_name=fauna_row[7],
-                                                group_type = group_type,
->>>>>>> 139953c1
                                                 scientific_name = fauna_row[6],
                                                 conservation_status = conservation_status,
                                                 region = randrange(500),
@@ -240,10 +205,6 @@
                     conservation_category.save()
                     conservation_criteria.save()
                     conservation_status.save()
-<<<<<<< HEAD
-=======
-                    group_type.save()
->>>>>>> 139953c1
                     taxonomy.save()
                     fauna.save()
                     species_document
@@ -273,11 +234,6 @@
                                                                             conservation_category=conservation_category,
                                                                             conservation_criteria=conservation_criteria)
 
-<<<<<<< HEAD
-=======
-                    group_type = GroupType.objects.create(name=GroupType.GROUP_TYPES[0][0])
-
->>>>>>> 139953c1
                     taxon = flora_row[6]
                     taxon_id = randrange(5000)
                     family = flora_row[6]
@@ -291,21 +247,15 @@
                                                     phylogenetic_group=phylogenetic_group,
                                                     name_authority=name_authority,)
 
-<<<<<<< HEAD
                     group_type = GroupType.objects.get(name=GroupType.GROUP_TYPES[0][0])
                     flora = Species.objects.create(common_name=flora_row[7],
-                                                group_type=group_type,
-=======
-                    flora = Species.objects.create(common_name=flora_row[7],
-                                                group_type = group_type,
->>>>>>> 139953c1
-                                                scientific_name = flora_row[6],
-                                                conservation_status = conservation_status,
-                                                region = randrange(500),
-                                                district = randrange(100),
-                                                image = "path/to/flora.jpg",
-                                                taxonomy = taxonomy
-
+                                                   group_type=group_type,
+                                                   scientific_name = flora_row[6],
+                                                   conservation_status = conservation_status,
+                                                   region = randrange(500),
+                                                   district = randrange(100),
+                                                   image = "path/to/flora.jpg",
+                                                   taxonomy = taxonomy
                     )
 
                     species_id = flora.id
@@ -387,10 +337,6 @@
                     conservation_category.save()
                     conservation_criteria.save()
                     conservation_status.save()
-<<<<<<< HEAD
-=======
-                    group_type.save()
->>>>>>> 139953c1
                     taxonomy.save()
                     flora.save()
                     species_document
