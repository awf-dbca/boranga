--- conflicted
+++ resolved
@@ -51,11 +51,8 @@
     district = serializers.SerializerMethodField()
     processing_status = serializers.CharField(source="get_processing_status_display")
     user_process = serializers.SerializerMethodField(read_only=True)
-<<<<<<< HEAD
+    can_user_edit = serializers.SerializerMethodField()
     publishing_status = serializers.SerializerMethodField()
-=======
-    can_user_edit = serializers.SerializerMethodField()
->>>>>>> 4a4fe9aa
 
     class Meta:
         model = Species
@@ -206,6 +203,16 @@
         except SpeciesPublishingStatus.DoesNotExist:
             return SpeciesPublishingStatusSerializer().data
 
+    def get_publishing_status(self, obj):
+        try:
+            # to create the publishing status instance for fetching the calculated values from serializer
+            ps_instance, created = SpeciesPublishingStatus.objects.get_or_create(
+                species=obj
+            )
+            return SpeciesPublishingStatusSerializer(ps_instance).data
+        except SpeciesPublishingStatus.DoesNotExist:
+            return SpeciesPublishingStatusSerializer().data
+
 
 class ListCommunitiesSerializer(serializers.ModelSerializer):
     group_type = serializers.SerializerMethodField()
@@ -217,11 +224,8 @@
     district = serializers.SerializerMethodField()
     processing_status = serializers.CharField(source="get_processing_status_display")
     user_process = serializers.SerializerMethodField(read_only=True)
-<<<<<<< HEAD
+    can_user_edit = serializers.SerializerMethodField()
     publishing_status = serializers.SerializerMethodField()
-=======
-    can_user_edit = serializers.SerializerMethodField()
->>>>>>> 4a4fe9aa
 
     class Meta:
         model = Community
@@ -312,13 +316,17 @@
     def get_user_process(self, obj):
         # Check if currently logged in user has access to process the Community
         request = self.context["request"]
-<<<<<<< HEAD
-        user = request.user
-        if obj.can_user_action:
-            # TODO user should be SystemGroup SpeciesProcessGroup?
-            if user in obj.allowed_community_processors:
-                return True
-        return False
+        return (
+            obj.can_user_action
+            and request.user.id
+            in obj.get_approver_group().get_system_group_member_ids()
+        )
+
+    def get_can_user_edit(self, obj):
+        request = self.context["request"]
+        if not is_species_communities_approver(request.user.id):
+            return False
+        return obj.can_user_edit
     
     def get_publishing_status(self, obj):
         try:
@@ -329,19 +337,6 @@
             return CommunityPublishingStatusSerializer(ps_instance).data
         except CommunityPublishingStatus.DoesNotExist:
             return CommunityPublishingStatusSerializer().data
-=======
-        return (
-            obj.can_user_action
-            and request.user.id
-            in obj.get_approver_group().get_system_group_member_ids()
-        )
-
-    def get_can_user_edit(self, obj):
-        request = self.context["request"]
-        if not is_species_communities_approver(request.user.id):
-            return False
-        return obj.can_user_edit
->>>>>>> 4a4fe9aa
 
 
 class TaxonomySerializer(serializers.ModelSerializer):
