import json
import logging
import os
import subprocess

import reversion
from django.conf import settings
from django.core.cache import cache
from django.core.exceptions import ValidationError
from django.core.files.storage import FileSystemStorage
from django.db import models, transaction
from django.db.models import Q
from ledger_api_client.ledger_models import EmailUserRO as EmailUser
from ledger_api_client.managed_models import SystemGroup
from multiselectfield import MultiSelectField
from reversion.models import Version

from boranga.components.main.models import (
    CommunicationsLogEntry,
    Document,
    RevisionedMixin,
    UserAction,
)
from boranga.components.main.related_item import RelatedItem
from boranga.helpers import is_species_communities_approver, member_ids
from boranga.ledger_api_utils import retrieve_email_user
from boranga.settings import GROUP_NAME_SPECIES_COMMUNITIES_APPROVER

logger = logging.getLogger(__name__)

private_storage = FileSystemStorage(
    location=settings.BASE_DIR + "/private-media/", base_url="/private-media/"
)


def update_species_doc_filename(instance, filename):
    return f"{settings.MEDIA_APP_DIR}/species/{instance.species.id}/species_documents/{filename}"


def update_community_doc_filename(instance, filename):
    return f"{settings.MEDIA_APP_DIR}/community/{instance.community.id}/community_documents/{filename}"


def update_species_comms_log_filename(instance, filename):
    return f"{settings.MEDIA_APP_DIR}/species/{instance.log_entry.species.id}/communications/{filename}"


def update_community_comms_log_filename(instance, filename):
    return f"{settings.MEDIA_APP_DIR}/community/{instance.log_entry.community.id}/communications/{filename}"


class Region(models.Model):
    name = models.CharField(unique=True, default=None, max_length=200)
    forest_region = models.BooleanField(default=False)

    class Meta:
        app_label = "boranga"
        ordering = ["name"]

    def __str__(self):
        return self.name


class District(models.Model):
    name = models.CharField(unique=True, max_length=200)
    code = models.CharField(unique=True, max_length=3, null=True)
    region = models.ForeignKey(
        Region, on_delete=models.CASCADE, related_name="districts"
    )
    archive_date = models.DateField(null=True, blank=True)

    class Meta:
        app_label = "boranga"
        ordering = ["name"]

    def __str__(self):
        return self.name


class GroupType(models.Model):
    """
    The three types of group managed by Boranga: fauna, flora and communities. These are the basis
    for all other models in Species and Communities.

    Has a:
    - N/A
    Used by:
    - Species
    - Community
    Is:
    - Enumeration (GroupTypes)
    """

    GROUP_TYPE_FLORA = "flora"
    GROUP_TYPE_FAUNA = "fauna"
    GROUP_TYPE_COMMUNITY = "community"
    GROUP_TYPES = [
        (GROUP_TYPE_FLORA, "Flora"),
        (GROUP_TYPE_FAUNA, "Fauna"),
        (GROUP_TYPE_COMMUNITY, "Community"),
    ]
    name = models.CharField(
        max_length=64,
        choices=GROUP_TYPES,
        default=GROUP_TYPES[1],
        verbose_name="GroupType Name",
    )

    class Meta:
        app_label = "boranga"
        verbose_name = "Group Type"
        verbose_name_plural = "Group Types"

    def __str__(self):
        return self.get_name_display()

    @property
    def flora_kingdoms(self):
        return Kingdom.objects.get(
            grouptype__name=GroupType.GROUP_TYPE_FLORA
        ).value_list("kingdom_name", flat=True)

    @property
    def fauna_kingdoms(self):
        return Kingdom.objects.get(
            grouptype__name=GroupType.GROUP_TYPE_FAUNA
        ).value_list("kingdom_name", flat=True)


class Kingdom(models.Model):
    """
    create GroupType related Kingdoms matching the NOMOS api kingdom name
    """

    grouptype = models.ForeignKey(
        GroupType,
        on_delete=models.CASCADE,
        null=True,
        blank=True,
        related_name="kingdoms",
    )
    kingdom_id = models.CharField(max_length=100, null=True, blank=True)  # nomos data
    kingdom_name = models.CharField(max_length=100, null=True, blank=True)  # nomos data

    class Meta:
        app_label = "boranga"

    def __str__(self):
        return self.kingdom_name


class Genus(models.Model):
    """
    # list derived from WACensus

    Used by:
    - Taxonomy

    """

    name = models.CharField(max_length=200, blank=False, unique=True)

    class Meta:
        app_label = "boranga"
        verbose_name = "Genus"
        verbose_name_plural = "Genera"
        ordering = ["name"]

    def __str__(self):
        return str(self.name)


class TaxonomyRank(models.Model):
    """
    Description from wacensus, to get the Kingdomwise taxon rank for particular taxon_name_id

    Used by:
    - Taxonomy
    Is:
    - Table
    """

    kingdom_id = models.IntegerField(null=True, blank=True)  # nomos data
    kingdom_fk = models.ForeignKey(
        Kingdom, on_delete=models.SET_NULL, null=True, blank=True, related_name="ranks"
    )
    taxon_rank_id = models.IntegerField(null=True, blank=True)  # nomos data
    rank_name = models.CharField(max_length=512, null=True, blank=True)

    class Meta:
        app_label = "boranga"

    def __str__(self):
        return str(self.rank_name)  # TODO: is the most appropriate?


class Taxonomy(models.Model):
    """
    Description from wacensus, to get the main name then fill in everything else

    Has a:
    Used by:
    - Species
    Is:
    - Table
    """

    taxon_name_id = models.IntegerField(null=True, blank=True)
    scientific_name = models.CharField(max_length=512, null=True, blank=True)
    kingdom_id = models.CharField(max_length=100, null=True, blank=True)
    kingdom_fk = models.ForeignKey(
        Kingdom, on_delete=models.SET_NULL, null=True, blank=True, related_name="taxons"
    )
    kingdom_name = models.CharField(max_length=512, null=True, blank=True)
    taxon_rank_id = models.IntegerField(null=True, blank=True)
    taxonomy_rank_fk = models.ForeignKey(
        TaxonomyRank,
        on_delete=models.SET_NULL,
        null=True,
        blank=True,
        related_name="taxons",
    )
    name_currency = models.CharField(
        max_length=16, null=True, blank=True
    )  # is it the current name? yes or no
    name_authority = models.CharField(max_length=500, null=True, blank=True)
    name_comments = models.CharField(max_length=500, null=True, blank=True)
    # storing the hierarchy id and scientific_names(class,family,genus) at the moment
    family_id = models.IntegerField(null=True, blank=True)
    family_name = models.CharField(max_length=512, null=True, blank=True)
    class_id = models.IntegerField(null=True, blank=True)
    class_name = models.CharField(max_length=512, null=True, blank=True)
    genera_id = models.IntegerField(null=True, blank=True)
    genera_name = models.CharField(max_length=512, null=True, blank=True)

    class Meta:
        app_label = "boranga"
        ordering = ["scientific_name"]
        verbose_name = "Taxonomy"
        verbose_name_plural = "Taxonomies"

    def __str__(self):
        return str(self.scientific_name)  # TODO: is the most appropriate?

    def save(self, *args, **kwargs):
        self.full_clean()
        super().save(*args, **kwargs)

    @property
    def taxon_previous_name(self):
        if self.previous_names.all():
            previous_names_list = TaxonPreviousName.objects.filter(
                taxonomy=self.id
            ).values_list("previous_scientific_name", flat=True)
            return ",".join(previous_names_list)

    @property
    def taxon_previous_queryset(self):
        if self.new_taxon.all():
            previous_queryset = TaxonPreviousName.objects.filter(
                taxonomy=self.id
            ).order_by("id")
            return previous_queryset
        else:
            return TaxonPreviousName.objects.none()

    @property
    def taxon_vernacular_name(self):
        if self.vernaculars.all():
            vernacular_names_list = TaxonVernacular.objects.filter(
                taxonomy=self.id
            ).values_list("vernacular_name", flat=True)
            return ",".join(vernacular_names_list)


class TaxonVernacular(models.Model):
    """
    Common Name for Taxon i.e Species(flora/Fauna)
    Used by:
    -Taxonomy
    """

    vernacular_id = models.IntegerField(null=True, blank=True)
    vernacular_name = models.CharField(max_length=512, null=True, blank=True)
    taxonomy = models.ForeignKey(
        Taxonomy, on_delete=models.CASCADE, null=True, related_name="vernaculars"
    )
    taxon_name_id = models.IntegerField(null=True, blank=True)

    class Meta:
        app_label = "boranga"
        ordering = ["vernacular_name"]

    def __str__(self):
        return str(self.vernacular_name)  # TODO: is the most appropriate?


class TaxonPreviousName(models.Model):
    """
    Previous Name(old name) of taxon
    """

    taxonomy = models.ForeignKey(
        Taxonomy, on_delete=models.CASCADE, null=True, related_name="previous_names"
    )
    previous_name_id = models.IntegerField(null=True, blank=True)
    previous_scientific_name = models.CharField(max_length=512, null=True, blank=True)

    class Meta:
        app_label = "boranga"

    def __str__(self):
        return str(self.previous_scientific_name)  # TODO: is the most appropriate?


# TODO will need to delete this model
class CrossReference(models.Model):
    """
    Previous Name(old name) of taxon which is also derived from taxon
    """

    cross_reference_id = models.IntegerField(null=True, blank=True)
    cross_reference_type = models.CharField(max_length=512, null=True, blank=True)
    old_name_id = models.IntegerField(null=True, blank=True)
    new_name_id = models.IntegerField(null=True, blank=True)
    old_taxonomy = models.ForeignKey(
        Taxonomy, on_delete=models.CASCADE, null=True, related_name="old_taxon"
    )
    new_taxonomy = models.ForeignKey(
        Taxonomy, on_delete=models.CASCADE, null=True, related_name="new_taxon"
    )

    class Meta:
        app_label = "boranga"

    def __str__(self):
        return str(self.cross_reference_id)  # TODO: is the most appropriate?


class ClassificationSystem(models.Model):
    """
    Classification Suystem for a taxon

    Used by:
    -InformalGroup
    """

    classification_system_id = models.IntegerField(null=True, blank=True)
    class_desc = models.CharField(max_length=100, null=True, blank=True)

    class Meta:
        app_label = "boranga"
        ordering = ["class_desc"]

    def __str__(self):
        return str(self.class_desc)  # TODO: is the most appropriate?


class InformalGroup(models.Model):
    """
    Classification informal group of taxon which is also derived from taxon
    """

    # may need to add the classisfication system id
    classification_system_id = models.IntegerField(null=True, blank=True)
    classification_system_fk = models.ForeignKey(
        ClassificationSystem,
        on_delete=models.CASCADE,
        null=True,
        related_name="informal_groups",
    )
    taxon_name_id = models.IntegerField(null=True, blank=True)
    taxonomy = models.ForeignKey(
        Taxonomy, on_delete=models.CASCADE, null=True, related_name="informal_groups"
    )

    class Meta:
        app_label = "boranga"

    def __str__(self):
        return str(
            self.classification_system_fk.class_desc
        )  # TODO: is the most appropriate?


class Species(RevisionedMixin):
    """
    Forms the basis for a Species and Communities record.

    Has a:
    - ConservationStatus
    - GroupType
    - SpeciesDocument
    - ConservationThreat
    - ConservationPlan
    - Taxonomy
    - Distribution
    - ConservationAttributes
    Used by:
    - Communities
    Is:
    - Table
    """

    PROCESSING_STATUS_DRAFT = "draft"
    PROCESSING_STATUS_DISCARDED = "discarded"
    PROCESSING_STATUS_ACTIVE = "active"
    PROCESSING_STATUS_HISTORICAL = "historical"
    PROCESSING_STATUS_TO_BE_SPLIT = "to_be_split"
    PROCESSING_STATUS_TO_BE_COMBINED = "to_be_combined"
    PROCESSING_STATUS_TO_BE_RENAMED = "to_be_renamed"
    PROCESSING_STATUS_CHOICES = (
        (PROCESSING_STATUS_DRAFT, "Draft"),
        (PROCESSING_STATUS_DISCARDED, "Discarded"),
        (PROCESSING_STATUS_ACTIVE, "Active"),
        (PROCESSING_STATUS_HISTORICAL, "Historical"),
        (PROCESSING_STATUS_TO_BE_SPLIT, "To Be Split"),
        (PROCESSING_STATUS_TO_BE_COMBINED, "To Be Combined"),
        (PROCESSING_STATUS_TO_BE_RENAMED, "To Be Renamed"),
    )
    RELATED_ITEM_CHOICES = [
        ("species", "species"),
        ("conservation_status", "Conservation Status"),
    ]

    species_number = models.CharField(max_length=9, blank=True, default="")
    group_type = models.ForeignKey(GroupType, on_delete=models.CASCADE)

    taxonomy = models.OneToOneField(
        Taxonomy, on_delete=models.SET_NULL, null=True, blank=True
    )

    image_doc = models.ForeignKey(
        "SpeciesDocument",
        default=None,
        on_delete=models.CASCADE,
        null=True,
        blank=True,
        related_name="species_image",
    )
    regions = models.ManyToManyField(Region, blank=True, related_name="species_regions")
    districts = models.ManyToManyField(
        District, blank=True, related_name="species_districts"
    )
    last_data_curration_date = models.DateField(blank=True, null=True)
    conservation_plan_exists = models.BooleanField(default=False)
    conservation_plan_reference = models.CharField(
        max_length=500, null=True, blank=True
    )
    processing_status = models.CharField(
        "Processing Status",
        max_length=30,
        choices=PROCESSING_STATUS_CHOICES,
        default=PROCESSING_STATUS_CHOICES[0][0],
        null=True,
        blank=True,
    )
    prev_processing_status = models.CharField(max_length=30, blank=True, null=True)
    lodgement_date = models.DateTimeField(blank=True, null=True)
    submitter = models.IntegerField(null=True, blank=True)  # EmailUserRO
    # parents will the original species  from the split/combine functionality
    parent_species = models.ManyToManyField("self", blank=True, related_name="parent")
    comment = models.CharField(max_length=500, null=True, blank=True)

    class Meta:
        app_label = "boranga"
        verbose_name = "Species"
        verbose_name_plural = "Species"

    def __str__(self):
        return f"{self.species_number}"

    def save(self, *args, **kwargs):
        cache.delete("get_species_data")
        self.full_clean()
        # Prefix "S" char to species_number.
        if self.species_number == "":
            force_insert = kwargs.pop("force_insert", False)
            super().save(no_revision=True, force_insert=force_insert)
            new_species_id = f"S{str(self.pk)}"
            self.species_number = new_species_id
            self.save(*args, **kwargs)
        else:
            super().save(*args, **kwargs)

    @property
    def reference(self):
        return f"{self.species_number}-{self.species_number}"
        # TODO : the second parameter is lodgement.sequence no. don't know yet what for species it should be

    @property
    def applicant(self):
        if self.submitter:
            email_user = retrieve_email_user(self.submitter)
            return f"{email_user.first_name} {email_user.last_name}"

    @property
    def applicant_email(self):
        if self.submitter:
            return self.email_user.email

    @property
    def applicant_details(self):
        if self.submitter:
            email_user = retrieve_email_user(self.submitter)
            return "{} {}".format(
                email_user.first_name,
                email_user.last_name,
            )

    @property
    def applicant_address(self):
        if self.submitter:
            email_user = retrieve_email_user(self.submitter)
            return email_user.residential_address

    @property
    def applicant_id(self):
        if self.submitter:
            return self.email_user.id

    @property
    def applicant_type(self):
        if self.submitter:
            # return self.APPLICANT_TYPE_SUBMITTER
            return "SUB"

    @property
    def applicant_field(self):
        # if self.org_applicant:
        #     return 'org_applicant'
        # elif self.proxy_applicant:
        #     return 'proxy_applicant'
        # else:
        #     return 'submitter'
        return "submitter"

    @property
    def can_user_edit(self):
        return self.processing_status in [
            Species.PROCESSING_STATUS_DRAFT,
            Species.PROCESSING_STATUS_DISCARDED,
        ]
<<<<<<< HEAD
        return self.processing_status in user_editable_state
    
    @property
    def can_user_split(self):
        """
        :return: True if the application is in one of the editable status.
        """
        user_editable_state = [
            "active",
        ]
        return self.processing_status in user_editable_state
=======
>>>>>>> 45e2361c

    @property
    def can_user_view(self):
        """
        :return: True if the application is in one of the approved status.
        """
        # return self.customer_status in self.CUSTOMER_EDITABLE_STATE
        user_viewable_state = ["active", "historical"]
        return self.processing_status in user_viewable_state

    @property
    def can_user_action(self):
        """
        :return: True if the application is in one of the processable status for Assessor(species) role.
        """
        officer_view_state = ["draft", "historical"]
        if self.processing_status in officer_view_state:
            return False
        else:
            return True

    @property
    def is_deletable(self):
        return self.processing_status == "draft" and not self.species_number

    @property
    def is_flora_application(self):
        if self.group_type.name == GroupType.GROUP_TYPE_FLORA:
            return True
        return False

    @property
    def is_fauna_application(self):
        if self.group_type.name == GroupType.GROUP_TYPE_FAUNA:
            return True
        return False

    # used in split email template
    @property
    def child_species(self):
        child_species = Species.objects.filter(parent_species=self)
        return child_species

    # used in split/combine email template
    @property
    def parent_species_list(self):
        parent_species = self.parent_species.all()
        return parent_species

    def get_approver_group(self):
        return SystemGroup.objects.get(name=GROUP_NAME_SPECIES_COMMUNITIES_APPROVER)

    @property
    def approver_recipients(self):
        recipients = []
        group_ids = member_ids(GROUP_NAME_SPECIES_COMMUNITIES_APPROVER)
        for id in group_ids:
            logger.info(id)
            recipients.append(EmailUser.objects.get(id=id).email)
        return recipients

    @property
    def status_without_assessor(self):
        status_without_assessor = [
            "with_approver",
            "approved",
            "closed",
            "declined",
            "draft",
            "with_referral",
        ]
        if self.processing_status in status_without_assessor:
            return True
        return False

    @transaction.atomic
    def remove(self, request):
        # Only used to remove a species such as those that are created automatically
        # When the 'Split' action is taken on a species.
        if not self.processing_status == self.PROCESSING_STATUS_DRAFT:
            raise ValueError("Species must be in draft status to be removed")

        if not is_species_communities_approver(request):
            raise ValueError("User does not have permission to remove species")

        # Log the action
        self.log_user_action(
            SpeciesUserAction.ACTION_DISCARD_SPECIES.format(self.species_number),
            request,
        )

        self.delete()

    def has_user_edit_mode(self, request):
        officer_view_state = ["draft", "historical"]
        if self.processing_status in officer_view_state:
            return False

        return is_species_communities_approver(request)

    def get_related_items(self, filter_type, **kwargs):
        return_list = []
        if filter_type == "all":
            related_field_names = [
                "parent_species",
                "conservation_status",
            ]
        else:
            related_field_names = [
                filter_type,
            ]
        all_fields = self._meta.get_fields()
        for a_field in all_fields:
            if a_field.name in related_field_names:
                field_objects = []
                if a_field.is_relation:
                    if a_field.many_to_many:
                        field_objects = a_field.related_model.objects.filter(
                            **{a_field.remote_field.name: self}
                        )
                    elif a_field.many_to_one:  # foreign key
                        field_objects = [
                            getattr(self, a_field.name),
                        ]
                    elif a_field.one_to_many:  # reverse foreign key
                        field_objects = a_field.related_model.objects.filter(
                            **{a_field.remote_field.name: self}
                        )
                    elif a_field.one_to_one:
                        if hasattr(self, a_field.name):
                            field_objects = [
                                getattr(self, a_field.name),
                            ]
                for field_object in field_objects:
                    if field_object:
                        related_item = field_object.as_related_item
                        return_list.append(related_item)

        # serializer = RelatedItemsSerializer(return_list, many=True)
        # return serializer.data
        return return_list

    @property
    def as_related_item(self):
        related_item = RelatedItem(
            identifier=self.related_item_identifier,
            model_name=self._meta.verbose_name,
            descriptor=self.related_item_descriptor,
            status=self.related_item_status,
            action_url=(
                f"<a href=/internal/species_communities/{self.id}"
                f'?group_type_name={self.group_type.name} target="_blank">View</a>',
            ),
        )
        return related_item

    @property
    def related_item_identifier(self):
        return self.species_number

    @property
    def related_item_descriptor(self):
        if self.taxonomy and self.taxonomy.scientific_name:
            return self.taxonomy.scientific_name
        return "Descriptor not available"

    @property
    def related_item_status(self):
        return self.get_processing_status_display

    @property
    def submitter_user(self):
        email_user = retrieve_email_user(self.submitter)

        return email_user

    def log_user_action(self, action, request):
        return SpeciesUserAction.log_action(self, action, request.user.id)

    def upload_image(self, request):
        with transaction.atomic():
            document = SpeciesDocument(
                _file=request.data.dict()["image2"], species=self
            )
            document.save()
            self.image_doc = document
            self.save()

    def clone_documents(self, request):
        with transaction.atomic():
            # clone documents from original species to new species
            original_species_documents = request.data["documents"]
            for doc_id in original_species_documents:
                new_species_doc = SpeciesDocument.objects.get(id=doc_id)
                original_species = new_species_doc.species
                new_species_doc.species = self
                new_species_doc.id = None
                new_species_doc.document_number = ""
                new_species_doc._file.name = f"boranga/species/{self.id}/species_documents/{new_species_doc.name}"
                new_species_doc.can_delete = True
                new_species_doc.save()
                new_species_doc.species.log_user_action(
                    SpeciesUserAction.ACTION_ADD_DOCUMENT.format(
                        new_species_doc.document_number,
                        new_species_doc.species.species_number,
                    ),
                    request,
                )

                check_path = os.path.exists(
                    f"private-media/boranga/species/{self.id}/species_documents/"
                )
                if check_path:
                    # copy documents on file system
                    subprocess.call(
                        f"cp -p private-media/boranga/species/{original_species.id}"
                        f"/species_documents/{new_species_doc.name} "
                        f"private-media/boranga/species/{self.id}/species_documents/",
                        shell=True,
                    )
                else:
                    # create new directory
                    os.makedirs(
                        f"private-media/boranga/species/{self.id}/species_documents/",
                        mode=0o777,
                    )
                    # then copy documents on file system
                    subprocess.call(
                        f"cp -p private-media/boranga/species/{original_species.id}"
                        f"/species_documents/{new_species_doc.name} "
                        f"private-media/boranga/species/{self.id}/species_documents/",
                        shell=True,
                    )

    def clone_threats(self, request):
        with transaction.atomic():
            # clone threats from original species to new species
            original_species_threats = request.data["threats"]
            for threat_id in original_species_threats:
                new_species_threat = ConservationThreat.objects.get(id=threat_id)
                new_species_threat.species = self
                new_species_threat.id = None
                new_species_threat.threat_number = ""
                new_species_threat.save()
                new_species_threat.species.log_user_action(
                    SpeciesUserAction.ACTION_ADD_THREAT.format(
                        new_species_threat.threat_number,
                        new_species_threat.species.species_number,
                    ),
                    request,
                )

    @transaction.atomic
    def discard(self, request):
        if not self.processing_status == Species.PROCESSING_STATUS_DRAFT:
            raise ValidationError("You cannot discard a species that is not a draft")

        if self.lodgement_date:
            raise ValidationError(
                "You cannot discard a species that has been submitted"
            )

        if not is_species_communities_approver(request):
            raise ValidationError(
                "You cannot discard a species unless you are a contributor"
            )

        self.processing_status = Species.PROCESSING_STATUS_DISCARDED
        self.save()

        # Log proposal action
        self.log_user_action(
            SpeciesUserAction.ACTION_DISCARD_SPECIES.format(self.species_number),
            request,
        )

        # TODO create a log entry for the user

    def reinstate(self, request):
        if not self.processing_status == Species.PROCESSING_STATUS_DISCARDED:
            raise ValidationError(
                "You cannot reinstate a species that is not discarded"
            )

        if not is_species_communities_approver(request):
            raise ValidationError(
                "You cannot reinstate a species unless you are a species communities approver"
            )

        self.processing_status = Species.PROCESSING_STATUS_DRAFT
        self.save()

        # Log proposal action
        self.log_user_action(
            SpeciesUserAction.ACTION_REINSTATE_SPECIES.format(self.species_number),
            request,
        )


class SpeciesLogDocument(Document):
    log_entry = models.ForeignKey(
        "SpeciesLogEntry", related_name="documents", on_delete=models.CASCADE
    )
    _file = models.FileField(
        upload_to=update_species_comms_log_filename,
        max_length=512,
        storage=private_storage,
    )

    class Meta:
        app_label = "boranga"


class SpeciesLogEntry(CommunicationsLogEntry):
    species = models.ForeignKey(
        Species, related_name="comms_logs", on_delete=models.CASCADE
    )

    def __str__(self):
        return f"{self.reference} - {self.subject}"

    class Meta:
        app_label = "boranga"

    def save(self, **kwargs):
        # save the application reference if the reference not provided
        if not self.reference:
            self.reference = self.species.reference
        super().save(**kwargs)


class SpeciesUserAction(UserAction):

    ACTION_DISCARD_SPECIES = "Discard Species {}"
    ACTION_REINSTATE_SPECIES = "Reinstate Species {}"
    ACTION_EDIT_SPECIES = "Edit Species {}"
    ACTION_CREATE_SPECIES = "Create new species {}"
    ACTION_SAVE_SPECIES = "Save Species {}"
    ACTION_IMAGE_UPDATE = "Species Image document updated for Species {}"
    ACTION_IMAGE_DELETE = "Species Image document deleted for Species {}"

    # Document
    ACTION_ADD_DOCUMENT = "Document {} added for Species {}"
    ACTION_UPDATE_DOCUMENT = "Document {} updated for Species {}"
    ACTION_DISCARD_DOCUMENT = "Document {} discarded for Species {}"
    ACTION_REINSTATE_DOCUMENT = "Document {} reinstated for Species {}"

    # Threat
    ACTION_ADD_THREAT = "Threat {} added for Species {}"
    ACTION_UPDATE_THREAT = "Threat {} updated for Species {}"
    ACTION_DISCARD_THREAT = "Threat {} discarded for Species {}"
    ACTION_REINSTATE_THREAT = "Threat {} reinstated for Species {}"

    ACTION_CLOSE_CONSERVATIONSTATUS = "De list species {}"
    ACTION_DISCARD_PROPOSAL = "Discard species proposal {}"

    class Meta:
        app_label = "boranga"
        ordering = ("-when",)

    @classmethod
    def log_action(cls, species, action, user):
        return cls.objects.create(species=species, who=user, what=str(action))

    species = models.ForeignKey(
        Species, related_name="action_logs", on_delete=models.CASCADE
    )


class SpeciesDistribution(models.Model):
    """
    All the different locations where this species can be found.

    Used by:
    - Species
    Is:
    - Table
    """

    department_file_numbers = models.CharField(
        max_length=512, null=True, blank=True
    )  # objective, legacy, list of things
    number_of_occurrences = models.IntegerField(null=True, blank=True)
    noo_auto = models.BooleanField(
        default=True
    )  # to check auto or manual entry of number_of_occurrences
    extent_of_occurrences = models.IntegerField(null=True, blank=True)
    eoo_auto = models.BooleanField(
        default=True
    )  # extra boolean field to check auto or manual entry of extent_of_occurrences
    area_of_occupancy = models.IntegerField(null=True, blank=True)
    aoo_auto = models.BooleanField(
        default=True
    )  # to check auto or manual entry of area_of_occupancy
    area_of_occupancy_actual = models.DecimalField(
        max_digits=15, decimal_places=5, null=True, blank=True
    )
    aoo_actual_auto = models.BooleanField(
        default=True
    )  # to check auto or manual entry of area_of_occupancy_actual
    number_of_iucn_locations = models.IntegerField(null=True, blank=True)
    number_of_iucn_subpopulations = models.IntegerField(null=True, blank=True)
    species = models.OneToOneField(
        Species,
        on_delete=models.CASCADE,
        null=True,
        related_name="species_distribution",
    )
    distribution = models.CharField(max_length=512, null=True, blank=True)

    class Meta:
        app_label = "boranga"

    def __str__(self):
        return str(self.id)  # TODO: is the most appropriate?


class Community(RevisionedMixin):
    """
    A collection of 2 or more Species within a specific location.

    Has a:
    - GroupType
    - Species
    Used by:
    - N/A
    Is:
    - Table
    """

    PROCESSING_STATUS_DRAFT = "draft"
    PROCESSING_STATUS_DISCARDED = "discarded"
    PROCESSING_STATUS_ACTIVE = "active"
    PROCESSING_STATUS_HISTORICAL = "historical"
    PROCESSING_STATUS_TO_BE_SPLIT = "to_be_split"
    PROCESSING_STATUS_TO_BE_COMBINED = "to_be_combined"
    PROCESSING_STATUS_TO_BE_RENAMED = "to_be_renamed"
    PROCESSING_STATUS_CHOICES = (
        (PROCESSING_STATUS_DRAFT, "Draft"),
        (PROCESSING_STATUS_DISCARDED, "Discarded"),
        (PROCESSING_STATUS_ACTIVE, "Active"),
        (PROCESSING_STATUS_HISTORICAL, "Historical"),
        (PROCESSING_STATUS_TO_BE_SPLIT, "To Be Split"),
        (PROCESSING_STATUS_TO_BE_COMBINED, "To Be Combined"),
        (PROCESSING_STATUS_TO_BE_RENAMED, "To Be Renamed"),
    )
    # RELATED_ITEM_CHOICES = [('species', 'Species'), ('conservation_status', 'Conservation Status')]
    RELATED_ITEM_CHOICES = [("conservation_status", "Conservation Status")]

    community_number = models.CharField(max_length=9, blank=True, default="")
    group_type = models.ForeignKey(GroupType, on_delete=models.CASCADE)
    # TODO the species is noy required as per the new requirements
    species = models.ManyToManyField(Species, blank=True)
    regions = models.ManyToManyField(
        Region, blank=True, related_name="community_regions"
    )
    districts = models.ManyToManyField(
        District, blank=True, related_name="community_districts"
    )
    last_data_curration_date = models.DateField(blank=True, null=True)
    conservation_plan_exists = models.BooleanField(default=False)
    conservation_plan_reference = models.CharField(
        max_length=500, null=True, blank=True
    )
    submitter = models.IntegerField(null=True)  # EmailUserRO
    image_doc = models.ForeignKey(
        "CommunityDocument",
        default=None,
        on_delete=models.CASCADE,
        null=True,
        blank=True,
        related_name="community_image",
    )
    processing_status = models.CharField(
        "Processing Status",
        max_length=30,
        choices=PROCESSING_STATUS_CHOICES,
        default=PROCESSING_STATUS_CHOICES[0][0],
    )
    prev_processing_status = models.CharField(max_length=30, blank=True, null=True)
    lodgement_date = models.DateTimeField(
        blank=True, null=True
    )  # TODO confirm if proposed date is the same or different
    # TODO not be used as the taxonomy will be editable for community
    comment = models.CharField(max_length=500, null=True, blank=True)

    class Meta:
        app_label = "boranga"

    def __str__(self):
        return f"{self.community_number}"

    def save(self, *args, **kwargs):
        # Prefix "C" char to community_number.
        if self.community_number == "":
            force_insert = kwargs.pop("force_insert", False)
            super().save(no_revision=True, force_insert=force_insert)
            new_community_id = f"C{str(self.pk)}"
            self.community_number = new_community_id
            self.save(*args, **kwargs)
        else:
            super().save(*args, **kwargs)

    @property
    def applicant(self):
        if self.submitter:
            email_user = retrieve_email_user(self.submitter)
            return f"{email_user.first_name} {email_user.last_name}"

    @property
    def applicant_email(self):
        if self.submitter:
            return self.email_user.email

    @property
    def applicant_details(self):
        if self.submitter:
            email_user = retrieve_email_user(self.submitter)
            return "{} {}".format(
                email_user.first_name,
                email_user.last_name,
                # commented below to resolve the Uppercase context error for community submit
                # email_user.addresses.all().first()
            )

    @property
    def applicant_address(self):
        if self.submitter:
            email_user = retrieve_email_user(self.submitter)
            return email_user.residential_address

    @property
    def applicant_id(self):
        if self.submitter:
            return self.email_user.id

    @property
    def applicant_type(self):
        if self.submitter:
            # return self.APPLICANT_TYPE_SUBMITTER
            return "SUB"

    @property
    def applicant_field(self):
        # if self.org_applicant:
        #     return 'org_applicant'
        # elif self.proxy_applicant:
        #     return 'proxy_applicant'
        # else:
        #     return 'submitter'
        return "submitter"

    @property
    def can_user_edit(self):
        return self.processing_status in [
            Community.PROCESSING_STATUS_DRAFT,
            Community.PROCESSING_STATUS_DISCARDED,
        ]

    @property
    def can_user_view(self):
        """
        :return: True if the application is in one of the approved status.
        """
        # return self.customer_status in self.CUSTOMER_EDITABLE_STATE
        user_viewable_state = ["active", "historical"]
        return self.processing_status in user_viewable_state

    @property
    def can_user_action(self):
        """
        :return: True if the application is in one of the processable status for Assessor(species) role.
        """
        officer_view_state = ["draft", "historical"]
        if self.processing_status in officer_view_state:
            return False
        else:
            return True

    @property
    def is_deletable(self):
        """
        An application can be deleted only if it is a draft and it hasn't been lodged yet
        :return:
        """
        # return self.customer_status == 'draft' and not self.community_number
        return self.processing_status == "draft" and not self.community_number

    @property
    def is_community_application(self):
        if self.group_type.name == GroupType.GROUP_TYPE_COMMUNITY:
            return True
        return False

    def get_approver_group(self):
        return SystemGroup.objects.get(name=GROUP_NAME_SPECIES_COMMUNITIES_APPROVER)

    @property
    def approver_recipients(self):
        recipients = []
        group_ids = member_ids(GROUP_NAME_SPECIES_COMMUNITIES_APPROVER)
        for id in group_ids:
            logger.info(id)
            recipients.append(EmailUser.objects.get(id=id).email)
        return recipients

    @property
    def status_without_assessor(self):
        status_without_assessor = [
            "with_approver",
            "approved",
            "closed",
            "declined",
            "draft",
            "with_referral",
        ]
        if self.processing_status in status_without_assessor:
            return True
        return False

    def has_user_edit_mode(self, request):
        officer_view_state = ["draft", "historical"]
        if self.processing_status in officer_view_state:
            return False

        return is_species_communities_approver(request)

    @property
    def reference(self):
        return f"{self.community_number}-{self.community_number}"

    def get_related_items(self, filter_type, **kwargs):
        return_list = []
        if filter_type == "all":
            related_field_names = [
                "species",
                "conservation_status",
            ]
        else:
            related_field_names = [
                filter_type,
            ]
        all_fields = self._meta.get_fields()
        for a_field in all_fields:
            if a_field.name in related_field_names:
                field_objects = []
                if a_field.is_relation:
                    if a_field.many_to_many:
                        field_objects = a_field.related_model.objects.filter(
                            **{a_field.remote_field.name: self}
                        )
                    elif a_field.many_to_one:  # foreign key
                        field_objects = [
                            getattr(self, a_field.name),
                        ]
                    elif a_field.one_to_many:  # reverse foreign key
                        field_objects = a_field.related_model.objects.filter(
                            **{a_field.remote_field.name: self}
                        )
                    elif a_field.one_to_one:
                        if hasattr(self, a_field.name):
                            field_objects = [
                                getattr(self, a_field.name),
                            ]
                for field_object in field_objects:
                    if field_object:
                        related_item = field_object.as_related_item
                        return_list.append(related_item)

        # serializer = RelatedItemsSerializer(return_list, many=True)
        # return serializer.data
        return return_list

    @property
    def as_related_item(self):
        related_item = RelatedItem(
            identifier=self.related_item_identifier,
            model_name=self._meta.verbose_name,
            descriptor=self.related_item_descriptor,
            status=self.related_item_status,
            action_url=f'<a href=/internal/species_communities/{self.id} target="_blank">Open</a>',
        )
        return related_item

    @property
    def related_item_identifier(self):
        return self.community_number

    @property
    def related_item_descriptor(self):
        return CommunityTaxonomy.objects.get(community=self).community_name

    @property
    def related_item_status(self):
        return self.processing_status

    @transaction.atomic
    def discard(self, request):
        if not self.processing_status == Community.PROCESSING_STATUS_DRAFT:
            raise ValidationError("You cannot discard a community that is not a draft")

        if self.lodgement_date:
            raise ValidationError(
                "You cannot discard a community that has been submitted"
            )

        if not is_species_communities_approver(request):
            raise ValidationError(
                "You cannot discard a community unless you are a contributor"
            )

        self.processing_status = Community.PROCESSING_STATUS_DISCARDED
        self.save()

        # Log proposal action
        self.log_user_action(
            CommunityUserAction.ACTION_DISCARD_COMMUNITY.format(self.community_number),
            request,
        )

        # TODO create a log entry for the user

    def reinstate(self, request):
        if not self.processing_status == Community.PROCESSING_STATUS_DISCARDED:
            raise ValidationError(
                "You cannot reinstate a community that is not discarded"
            )

        if not is_species_communities_approver(request):
            raise ValidationError(
                "You cannot reinstate a community unless you are a species communities approver"
            )

        self.processing_status = Community.PROCESSING_STATUS_DRAFT
        self.save()

        # Log proposal action
        self.log_user_action(
            CommunityUserAction.ACTION_REINSTATE_COMMUNITY.format(
                self.community_number
            ),
            request,
        )

    def log_user_action(self, action, request):
        return CommunityUserAction.log_action(self, action, request.user.id)

    def upload_image(self, request):
        with transaction.atomic():
            document = CommunityDocument(
                _file=request.data.dict()["image2"], community=self
            )
            document.save()
            self.image_doc = document
            self.save()


class CommunityTaxonomy(models.Model):
    """
    Description from wacensus, to get the main name then fill in everything else

    Has a:
    Used by:
    - Community
    Is:
    - Table
    """

    community = models.OneToOneField(
        Community, on_delete=models.CASCADE, null=True, related_name="taxonomy"
    )
    community_migrated_id = models.CharField(
        max_length=200, null=True, blank=True, unique=True
    )
    community_name = models.CharField(
        max_length=512, null=True, blank=True, unique=True
    )
    community_description = models.CharField(max_length=2048, null=True, blank=True)
    name_currency = models.CharField(
        max_length=16, null=True, blank=True
    )  # is it the is_current name? true or false
    previous_name = models.CharField(max_length=512, null=True, blank=True)
    name_authority = models.CharField(max_length=500, null=True, blank=True)
    name_comments = models.CharField(max_length=500, null=True, blank=True)

    class Meta:
        app_label = "boranga"
        ordering = ["community_name"]

    def __str__(self):
        return str(self.community_name)  # TODO: is the most appropriate?


class CommunityLogDocument(Document):
    log_entry = models.ForeignKey(
        "CommunityLogEntry", related_name="documents", on_delete=models.CASCADE
    )
    _file = models.FileField(
        upload_to=update_community_comms_log_filename,
        max_length=512,
        storage=private_storage,
    )

    class Meta:
        app_label = "boranga"


class CommunityLogEntry(CommunicationsLogEntry):
    community = models.ForeignKey(
        Community, related_name="comms_logs", on_delete=models.CASCADE
    )

    def __str__(self):
        return f"{self.reference} - {self.subject}"

    class Meta:
        app_label = "boranga"

    def save(self, **kwargs):
        # save the application reference if the reference not provided
        if not self.reference:
            self.reference = self.community.reference
        super().save(**kwargs)


class CommunityUserAction(UserAction):

    ACTION_EDIT_COMMUNITY = "Edit Community {}"
    ACTION_DISCARD_COMMUNITY = "Discard Community {}"
    ACTION_REINSTATE_COMMUNITY = "Reinstate Community {}"
    ACTION_CREATE_COMMUNITY = "Create new community {}"
    ACTION_SAVE_COMMUNITY = "Save Community {}"
    ACTION_IMAGE_UPDATE = "Community Image document updated for Community {}"
    ACTION_IMAGE_DELETE = "Community Image document deleted for Community {}"

    # Document
    ACTION_ADD_DOCUMENT = "Document {} uploaded for Community {}"
    ACTION_UPDATE_DOCUMENT = "Document {} updated for Community {}"
    ACTION_DISCARD_DOCUMENT = "Document {} discarded for Community {}"
    ACTION_REINSTATE_DOCUMENT = "Document {} reinstated for Community {}"

    # Threat
    ACTION_ADD_THREAT = "Threat {} added for Community {}"
    ACTION_UPDATE_THREAT = "Threat {} updated for Community {}"
    ACTION_DISCARD_THREAT = "Threat {} discarded for Community {}"
    ACTION_REINSTATE_THREAT = "Threat {} reinstated for Community {}"

    class Meta:
        app_label = "boranga"
        ordering = ("-when",)

    @classmethod
    def log_action(cls, community, action, user):
        return cls.objects.create(community=community, who=user, what=str(action))

    community = models.ForeignKey(
        Community, related_name="action_logs", on_delete=models.CASCADE
    )


class CommunityDistribution(models.Model):
    """
    All the different locations where this community can be found.

    Used by:
    - Communities
    Is:
    - Table
    """

    department_file_numbers = models.CharField(
        max_length=512, null=True, blank=True
    )  # objective, legacy, list of things
    number_of_occurrences = models.IntegerField(null=True, blank=True)
    noo_auto = models.BooleanField(
        default=True
    )  # to check auto or manual entry of number_of_occurrences
    extent_of_occurrences = models.IntegerField(null=True, blank=True)
    eoo_auto = models.BooleanField(
        default=True
    )  # extra boolean field to check auto or manual entry of extent_of_occurrences
    area_of_occupancy = models.IntegerField(null=True, blank=True)
    aoo_auto = models.BooleanField(
        default=True
    )  # to check auto or manual entry of area_of_occupancy
    area_of_occupancy_actual = models.DecimalField(
        max_digits=15, decimal_places=5, null=True, blank=True
    )
    aoo_actual_auto = models.BooleanField(
        default=True
    )  # to check auto or manual entry of area_of_occupancy_actual
    number_of_iucn_locations = models.IntegerField(null=True, blank=True)
    # Community Ecological Attributes
    community_original_area = models.IntegerField(null=True, blank=True)
    community_original_area_accuracy = models.DecimalField(
        max_digits=15, decimal_places=5, null=True, blank=True
    )
    community_original_area_reference = models.CharField(
        max_length=512, null=True, blank=True
    )
    community = models.OneToOneField(
        Community,
        on_delete=models.CASCADE,
        null=True,
        related_name="community_distribution",
    )
    distribution = models.CharField(max_length=512, null=True, blank=True)

    class Meta:
        app_label = "boranga"

    def __str__(self):
        return str(self.id)  # TODO: is the most appropriate?


class DocumentCategory(models.Model):
    """
    This is particularly useful for organisation of documents e.g. preventing inappropriate documents being added
    to certain tables.

    Used by:
    - DocumentSubCategory
    - SpeciesDocument
    - CommunityDocument
    -ConservationStatusDocument
    Is:
    - Table
    """

    document_category_name = models.CharField(max_length=128, unique=True)

    class Meta:
        app_label = "boranga"
        verbose_name = "Document Category"
        verbose_name_plural = "Document Categories"
        ordering = ["document_category_name"]

    def __str__(self):
        return str(self.document_category_name)


class DocumentSubCategory(models.Model):
    """
    This is particularly useful for organisation of sub documents e.g. preventing inappropriate documents being added
    to certain tables.

    Used by:
    - SpeciesDocument
    - CommunityDocument
    -ConservationStatusDocument
    Is:
    - Table
    """

    document_category = models.ForeignKey(
        DocumentCategory,
        on_delete=models.CASCADE,
        related_name="document_sub_categories",
    )
    document_sub_category_name = models.CharField(
        max_length=128,
        unique=True,
    )

    class Meta:
        app_label = "boranga"
        verbose_name = "Document Sub Category"
        verbose_name_plural = "Document Sub Categories"
        ordering = ["document_sub_category_name"]

    def __str__(self):
        return str(self.document_sub_category_name)


class SpeciesDocument(Document):
    """
    Meta-data associated with a document relevant to a Species.

    Has a:
    - Species
    - DocumentCategory
    - DocumentSubCategoty
    Used for:
    - Species
    Is:
    - Table
    """

    document_number = models.CharField(max_length=9, blank=True, default="")
    _file = models.FileField(
        upload_to=update_species_doc_filename,
        max_length=512,
        default="None",
        storage=private_storage,
    )
    input_name = models.CharField(max_length=255, null=True, blank=True)
    can_delete = models.BooleanField(
        default=True
    )  # after initial submit prevent document from being deleted
    visible = models.BooleanField(
        default=True
    )  # to prevent deletion on file system, hidden and still be available in history
    document_category = models.ForeignKey(
        DocumentCategory, null=True, blank=True, on_delete=models.SET_NULL
    )
    document_sub_category = models.ForeignKey(
        DocumentSubCategory, null=True, blank=True, on_delete=models.SET_NULL
    )
    species = models.ForeignKey(
        Species,
        blank=False,
        default=None,
        on_delete=models.CASCADE,
        related_name="species_documents",
    )

    class Meta:
        app_label = "boranga"
        verbose_name = "Species Document"

    def save(self, *args, **kwargs):
        # Prefix "D" char to document_number.
        if self.document_number == "":
            force_insert = kwargs.pop("force_insert", False)
            super().save(no_revision=True, force_insert=force_insert)
            new_document_id = f"D{str(self.pk)}"
            self.document_number = new_document_id
            self.save(*args, **kwargs)
        else:
            super().save(*args, **kwargs)

    @transaction.atomic
    def add_documents(self, request, *args, **kwargs):
        # save the files
        data = json.loads(request.data.get("data"))
        # if not data.get('update'):
        #     documents_qs = self.filter(input_name='species_doc', visible=True)
        #     documents_qs.delete()
        for idx in range(data["num_files"]):
            _file = request.data.get("file-" + str(idx))
            self._file = _file
            self.name = _file.name
            self.input_name = data["input_name"]
            self.can_delete = True
            self.save(no_revision=True)  # no need to have multiple revisions
        # end save documents
        self.save(*args, **kwargs)

    # TODO: review - may not need this (?)
    @property
    def reversion_ids(self):
        current_revision_id = Version.objects.get_for_object(self).first().revision_id
        versions = (
            Version.objects.get_for_object(self)
            .select_related("revision__user")
            .filter(
                Q(revision__comment__icontains="status")
                | Q(revision_id=current_revision_id)
            )
        )
        version_ids = [[i.id, i.revision.date_created] for i in versions]
        return [
            dict(
                cur_version_id=version_ids[0][0],
                prev_version_id=version_ids[i + 1][0],
                created=version_ids[i][1],
            )
            for i in range(len(version_ids) - 1)
        ]


class CommunityDocument(Document):
    """
    Meta-data associated with a document relevant to a Community.

    Has a:
    - Community
    - DocumentCategory
    - DocumentSubCategory
    Used for:
    - Community:
    Is:
    - Table
    """

    document_number = models.CharField(max_length=9, blank=True, default="")
    _file = models.FileField(
        upload_to=update_community_doc_filename,
        max_length=512,
        default="None",
        storage=private_storage,
    )
    input_name = models.CharField(max_length=255, null=True, blank=True)
    can_delete = models.BooleanField(
        default=True
    )  # after initial submit prevent document from being deleted
    visible = models.BooleanField(
        default=True
    )  # to prevent deletion on file system, hidden and still be available in history
    document_category = models.ForeignKey(
        DocumentCategory, null=True, blank=True, on_delete=models.SET_NULL
    )
    document_sub_category = models.ForeignKey(
        DocumentSubCategory, null=True, blank=True, on_delete=models.SET_NULL
    )
    community = models.ForeignKey(
        Community,
        blank=False,
        default=None,
        on_delete=models.CASCADE,
        related_name="community_documents",
    )

    class Meta:
        app_label = "boranga"
        verbose_name = "Community Document"

    def save(self, *args, **kwargs):
        # Prefix "D" char to document_number.
        if self.document_number == "":
            force_insert = kwargs.pop("force_insert", False)
            super().save(no_revision=True, force_insert=force_insert)
            new_document_id = f"D{str(self.pk)}"
            self.document_number = new_document_id
            self.save(*args, **kwargs)
        else:
            super().save(*args, **kwargs)

    @transaction.atomic
    def add_documents(self, request, *args, **kwargs):
        # save the files
        data = json.loads(request.data.get("data"))
        # if not data.get('update'):
        #     documents_qs = self.filter(input_name='species_doc', visible=True)
        #     documents_qs.delete()
        for idx in range(data["num_files"]):
            _file = request.data.get("file-" + str(idx))
            self._file = _file
            self.name = _file.name
            self.input_name = data["input_name"]
            self.can_delete = True
            self.save(no_revision=True)
        # end save documents
        self.save(*args, **kwargs)


class ThreatCategory(models.Model):
    """
    # e.g. mechnical disturbance
    """

    name = models.CharField(max_length=128, blank=False, unique=True)

    class Meta:
        app_label = "boranga"
        verbose_name = "Threat Category"
        verbose_name_plural = "Threat Categories"

    def __str__(self):
        return str(self.name)


class CurrentImpact(models.Model):
    """
    # don't know the data yet

    Used by:
    - ConservationThreat

    """

    name = models.CharField(max_length=100, blank=False, unique=True)

    class Meta:
        app_label = "boranga"
        verbose_name = "Current Impact"
        verbose_name_plural = "Current Impacts"

    def __str__(self):
        return str(self.name)


class PotentialImpact(models.Model):
    """
    # don't know the data yet

    Used by:
    - ConservationThreat

    """

    name = models.CharField(max_length=100, blank=False, unique=True)

    class Meta:
        app_label = "boranga"
        verbose_name = "Potential Impact"
        verbose_name_plural = "Potential Impacts"

    def __str__(self):
        return str(self.name)


class PotentialThreatOnset(models.Model):
    """
    # don't know the data yet

    Used by:
    - ConservationThreat

    """

    name = models.CharField(max_length=100, blank=False, unique=True)

    class Meta:
        app_label = "boranga"
        verbose_name = "Potential Threat Onset"
        verbose_name_plural = "Potential Threat Onsets"

    def __str__(self):
        return str(self.name)


class ThreatAgent(models.Model):
    """
    Used by:
    - ConservationThreat

    """

    name = models.CharField(max_length=100, blank=False, unique=True)

    class Meta:
        app_label = "boranga"
        verbose_name = "Threat Agent"
        verbose_name_plural = "Threat Agents"

    def __str__(self):
        return str(self.name)


class ConservationThreat(RevisionedMixin):
    """
    Threat for a species and community in a particular location.

    NB: Maybe make many to many

    Has a:
    - species
    - community
    Used for:
    - Species
    - Community
    Is:
    - Table
    """

    species = models.ForeignKey(
        Species,
        on_delete=models.CASCADE,
        null=True,
        blank=True,
        related_name="species_threats",
    )
    community = models.ForeignKey(
        Community,
        on_delete=models.CASCADE,
        null=True,
        blank=True,
        related_name="community_threats",
    )
    threat_number = models.CharField(max_length=9, blank=True, default="")
    threat_category = models.ForeignKey(
        ThreatCategory, on_delete=models.CASCADE, default=None, null=True, blank=True
    )
    threat_agent = models.ForeignKey(
        ThreatAgent, on_delete=models.SET_NULL, default=None, null=True, blank=True
    )
    current_impact = models.ForeignKey(
        CurrentImpact, on_delete=models.SET_NULL, default=None, null=True, blank=True
    )
    potential_impact = models.ForeignKey(
        PotentialImpact, on_delete=models.SET_NULL, default=None, null=True, blank=True
    )
    potential_threat_onset = models.ForeignKey(
        PotentialThreatOnset,
        on_delete=models.SET_NULL,
        default=None,
        null=True,
        blank=True,
    )
    comment = models.CharField(max_length=512, blank=True, null=True)
    date_observed = models.DateField(blank=True, null=True)
    visible = models.BooleanField(
        default=True
    )  # to prevent deletion, hidden and still be available in history

    class Meta:
        app_label = "boranga"

    def __str__(self):
        return str(self.id)  # TODO: is the most appropriate?

    def save(self, *args, **kwargs):
        if self.threat_number == "":
            force_insert = kwargs.pop("force_insert", False)
            super().save(no_revision=True, force_insert=force_insert)
            new_threat_id = f"T{str(self.pk)}"
            self.threat_number = new_threat_id
            self.save(*args, **kwargs)
        else:
            super().save(*args, **kwargs)

    @property
    def source(self):
        if self.species:
            return self.species.species_number
        elif self.community:
            return self.community.community_number


class SpeciesPublishingStatus(models.Model):
    """
    The public publishing status of a species instance and its sections.

    Has a:
    - species
    Used for:
    - Species
    Is:
    - Table
    """

    species = models.OneToOneField(
        Species,
        on_delete=models.CASCADE,
        null=True,
        related_name="species_publishing_status",
    )

    species_public = models.BooleanField(default=False)

    distribution_public = models.BooleanField(default=False)
    conservation_status_public = models.BooleanField(default=False)
    conservation_attributes_public = models.BooleanField(default=False)
    threats_public = models.BooleanField(default=False)

    class Meta:
        app_label = "boranga"

    def __str__(self):
        return str(self.species)


class CommunityPublishingStatus(models.Model):
    """
    The public publishing status of a community instance and its sections.

    Has a:
    - community
    Used for:
    - Community
    Is:
    - Table
    """

    community = models.OneToOneField(
        Community,
        on_delete=models.CASCADE,
        null=True,
        related_name="community_publishing_status",
    )

    community_public = models.BooleanField(default=False)

    distribution_public = models.BooleanField(default=False)
    conservation_status_public = models.BooleanField(default=False)
    conservation_attributes_public = models.BooleanField(default=False)
    threats_public = models.BooleanField(default=False)

    class Meta:
        app_label = "boranga"

    def __str__(self):
        return str(self.community)


class FloraRecruitmentType(models.Model):
    """
    # list derived from WACensus

    Used by:
    - SpeciesConservationAttributes

    """

    recruitment_type = models.CharField(max_length=200, blank=False, unique=True)

    class Meta:
        app_label = "boranga"
        verbose_name = "Flora Recruitment Type"
        verbose_name_plural = "Flora Recruitment Types"
        ordering = ["recruitment_type"]

    def __str__(self):
        return str(self.recruitment_type)


class RootMorphology(models.Model):
    """
    # list derived from WACensus

    Used by:
    - SpeciesConservationAttributes

    """

    name = models.CharField(max_length=200, blank=False, unique=True)

    class Meta:
        app_label = "boranga"
        verbose_name = "Root Morphology"
        verbose_name_plural = "Root Morphologies"
        ordering = ["name"]

    def __str__(self):
        return str(self.name)


class PostFireHabitatInteraction(models.Model):
    """
    # list derived from WACensus

    Used by:
    - SpeciesConservationAttributes

    """

    name = models.CharField(max_length=200, blank=False, unique=True)

    class Meta:
        app_label = "boranga"
        verbose_name = "Post Fire Habitat Interaction"
        verbose_name_plural = "Post Fire Habitat Interactions"
        ordering = ["name"]

    def __str__(self):
        return str(self.name)


class SpeciesConservationAttributes(models.Model):
    """
    Species conservation attributes data.

    Used for:
    - Species
    Is:
    - Table
    """

    PERIOD_CHOICES = (
        (1, "January"),
        (2, "February"),
        (3, "March"),
        (4, "April"),
        (5, "May"),
        (6, "June"),
        (7, "July"),
        (8, "August"),
        (9, "September"),
        (10, "October"),
        (11, "November"),
        (12, "December"),
    )
    INTERVAL_CHOICES = ((1, "year/s"), (2, "month/s"))

    species = models.OneToOneField(
        Species,
        on_delete=models.CASCADE,
        null=True,
        related_name="species_conservation_attributes",
    )

    # flora related attributes
    flowering_period = MultiSelectField(
        max_length=250, blank=True, choices=PERIOD_CHOICES, null=True
    )
    fruiting_period = MultiSelectField(
        max_length=250, blank=True, choices=PERIOD_CHOICES, null=True
    )
    flora_recruitment_type = models.ForeignKey(
        FloraRecruitmentType, on_delete=models.SET_NULL, null=True, blank=True
    )
    flora_recruitment_notes = models.CharField(max_length=1000, null=True, blank=True)
    seed_viability_germination_info = models.CharField(
        max_length=1000, null=True, blank=True
    )
    root_morphology = models.ForeignKey(
        RootMorphology, on_delete=models.SET_NULL, null=True, blank=True
    )
    pollinator_information = models.CharField(max_length=1000, null=True, blank=True)
    response_to_dieback = models.CharField(max_length=1500, null=True, blank=True)

    # fauna related attributes
    breeding_period = MultiSelectField(
        max_length=250, blank=True, choices=PERIOD_CHOICES, null=True
    )
    fauna_breeding = models.CharField(max_length=2000, null=True, blank=True)
    fauna_reproductive_capacity = models.CharField(
        max_length=200, null=True, blank=True
    )
    diet_and_food_source = models.CharField(max_length=500, null=True, blank=True)
    home_range = models.CharField(max_length=1000, null=True, blank=True)

    # flora and fauna common attributes
    habitat_growth_form = models.CharField(max_length=200, null=True, blank=True)
    time_to_maturity_from = models.IntegerField(null=True, blank=True)
    time_to_maturity_to = models.IntegerField(null=True, blank=True)
    time_to_maturity_choice = models.CharField(
        max_length=10, choices=INTERVAL_CHOICES, null=True, blank=True
    )
    generation_length_from = models.IntegerField(null=True, blank=True)
    generation_length_to = models.IntegerField(null=True, blank=True)
    generation_length_choice = models.CharField(
        max_length=10, choices=INTERVAL_CHOICES, null=True, blank=True
    )
    average_lifespan_from = models.IntegerField(null=True, blank=True)
    average_lifespan_to = models.IntegerField(null=True, blank=True)
    average_lifespan_choice = models.CharField(
        max_length=10, choices=INTERVAL_CHOICES, null=True, blank=True
    )
    minimum_fire_interval_from = models.IntegerField(null=True, blank=True)
    minimum_fire_interval_to = models.IntegerField(null=True, blank=True)
    minimum_fire_interval_choice = models.CharField(
        max_length=10, choices=INTERVAL_CHOICES, null=True, blank=True
    )
    response_to_fire = models.CharField(max_length=200, null=True, blank=True)
    post_fire_habitat_interaction = models.ForeignKey(
        PostFireHabitatInteraction, on_delete=models.SET_NULL, null=True, blank=True
    )
    # TODO Remove the response to dist field
    response_to_disturbance = models.CharField(max_length=500, null=True, blank=True)
    habitat = models.CharField(max_length=1000, null=True, blank=True)
    hydrology = models.CharField(max_length=200, null=True, blank=True)
    research_requirements = models.CharField(max_length=1500, null=True, blank=True)
    other_relevant_diseases = models.CharField(max_length=1500, null=True, blank=True)

    class Meta:
        app_label = "boranga"

    def __str__(self):
        return str(self.species)  # TODO: is the most appropriate?


class CommunityConservationAttributes(models.Model):
    """
    Community conservation attributes data.

    Used for:
    - Community
    Is:
    - Table
    """

    community = models.OneToOneField(
        Community,
        on_delete=models.CASCADE,
        null=True,
        related_name="community_conservation_attributes",
    )

    # habitat_growth_form = models.CharField(max_length=200,null=True, blank=True)
    pollinator_information = models.CharField(max_length=1000, null=True, blank=True)
    minimum_fire_interval_from = models.IntegerField(null=True, blank=True)
    minimum_fire_interval_to = models.IntegerField(null=True, blank=True)
    minimum_fire_interval_choice = models.CharField(
        max_length=10,
        choices=SpeciesConservationAttributes.INTERVAL_CHOICES,
        null=True,
        blank=True,
    )
    response_to_fire = models.CharField(max_length=200, null=True, blank=True)
    post_fire_habitat_interaction = models.ForeignKey(
        PostFireHabitatInteraction, on_delete=models.SET_NULL, null=True, blank=True
    )
    hydrology = models.CharField(max_length=200, null=True, blank=True)
    ecological_and_biological_information = models.CharField(
        max_length=500, null=True, blank=True
    )
    research_requirements = models.CharField(max_length=500, null=True, blank=True)
    response_to_dieback = models.CharField(max_length=500, null=True, blank=True)
    other_relevant_diseases = models.CharField(max_length=500, null=True, blank=True)

    class Meta:
        app_label = "boranga"

    def __str__(self):
        return str(self.community)  # TODO: is the most appropriate?


# Species Document History
reversion.register(SpeciesDocument)
# reversion.register(DocumentCategory)

# Species History
reversion.register(
    Species,
    follow=[
        "taxonomy",
        "species_distribution",
        "species_conservation_attributes",
        "species_publishing_status",
    ],
)
reversion.register(Taxonomy, follow=["taxon_previous_queryset", "vernaculars"])
# reversion.register(CrossReference, follow=["old_taxonomy"])
reversion.register(TaxonPreviousName)
reversion.register(SpeciesDistribution)
reversion.register(SpeciesConservationAttributes)
reversion.register(TaxonVernacular)
reversion.register(SpeciesPublishingStatus)

# Community Document
reversion.register(CommunityDocument)

# Community History
reversion.register(
    Community,
    follow=[
        "taxonomy",
        "community_distribution",
        "community_conservation_attributes",
        "community_publishing_status",
    ],
)
reversion.register(CommunityTaxonomy)
reversion.register(CommunityDistribution)
reversion.register(CommunityConservationAttributes)
reversion.register(CommunityPublishingStatus)

# Conservation Threat
reversion.register(ConservationThreat)<|MERGE_RESOLUTION|>--- conflicted
+++ resolved
@@ -541,8 +541,6 @@
             Species.PROCESSING_STATUS_DRAFT,
             Species.PROCESSING_STATUS_DISCARDED,
         ]
-<<<<<<< HEAD
-        return self.processing_status in user_editable_state
     
     @property
     def can_user_split(self):
@@ -553,8 +551,6 @@
             "active",
         ]
         return self.processing_status in user_editable_state
-=======
->>>>>>> 45e2361c
 
     @property
     def can_user_view(self):
