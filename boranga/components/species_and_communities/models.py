--- conflicted
+++ resolved
@@ -662,12 +662,9 @@
                                           default="None",
                                           on_delete=models.CASCADE)
     species = models.ForeignKey(Species, 
-<<<<<<< HEAD
                                 blank=False, 
-=======
                                 blank=False,
                                 default=None,
->>>>>>> 0f25ec7e
                                 on_delete=models.CASCADE)
 
     class Meta:
